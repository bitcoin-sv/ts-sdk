<<<<<<< HEAD
import TransactionInput from './TransactionInput.js'
import TransactionOutput from './TransactionOutput.js'
import UnlockingScript from '../script/UnlockingScript.js'
import LockingScript from '../script/LockingScript.js'
import { Reader, Writer, toHex, toArray } from '../primitives/utils.js'
import { hash256 } from '../primitives/Hash.js'
import FeeModel from './FeeModel.js'
import SatoshisPerKilobyte from './fee-models/SatoshisPerKilobyte.js'
import {
  Broadcaster,
  BroadcastResponse,
  BroadcastFailure
} from './Broadcaster.js'
import MerklePath from './MerklePath.js'
import Spend from '../script/Spend.js'
import ChainTracker from './ChainTracker.js'
import { defaultBroadcaster } from './broadcasters/DefaultBroadcaster.js'
import { defaultChainTracker } from './chaintrackers/DefaultChainTracker.js'
import { ATOMIC_BEEF, BEEF_V1 } from './Beef.js'
import P2PKH from '../script/templates/P2PKH.js'
=======
import TransactionInput from './TransactionInput'
import TransactionOutput from './TransactionOutput'
import UnlockingScript from '../script/UnlockingScript'
import LockingScript from '../script/LockingScript'
import { Reader, Writer, toHex, toArray } from '../primitives/utils'
import { hash256 } from '../primitives/Hash'
import FeeModel from './FeeModel'
import SatoshisPerKilobyte from './fee-models/SatoshisPerKilobyte'
import { Broadcaster, BroadcastResponse, BroadcastFailure } from './Broadcaster'
import MerklePath from './MerklePath'
import Spend from '../script/Spend'
import ChainTracker from './ChainTracker'
import { defaultBroadcaster } from './broadcasters/DefaultBroadcaster'
import { defaultChainTracker } from './chaintrackers/DefaultChainTracker'
import { Beef, BEEF_V1 } from './Beef'
import P2PKH from '../script/templates/P2PKH'
>>>>>>> c8b12e48

/**
 * Represents a complete Bitcoin transaction. This class encapsulates all the details
 * required for creating, signing, and processing a Bitcoin transaction, including
 * inputs, outputs, and various transaction-related methods.
 *
 * @class Transaction
 * @property {number} version - The version number of the transaction. Used to specify
 *           which set of rules this transaction follows.
 * @property {TransactionInput[]} inputs - An array of TransactionInput objects, representing
 *           the inputs for the transaction. Each input references a previous transaction's output.
 * @property {TransactionOutput[]} outputs - An array of TransactionOutput objects, representing
 *           the outputs for the transaction. Each output specifies the amount of satoshis to be
 *           transferred and the conditions under which they can be spent.
 * @property {number} lockTime - The lock time of the transaction. If non-zero, it specifies the
 *           earliest time or block height at which the transaction can be added to the block chain.
 * @property {Record<string, any>} metadata - A key-value store for attaching additional data to
 *           the transaction object, not included in the transaction itself. Useful for adding descriptions, internal reference numbers, or other information.
 * @property {MerkleProof} [merklePath] - Optional. A merkle proof demonstrating the transaction's
 *           inclusion in a block. Useful for transaction verification using SPV.
 *
 * @example
 * // Creating a new transaction
 * let tx = new Transaction();
 * tx.addInput(...);
 * tx.addOutput(...);
 * await tx.fee();
 * await tx.sign();
 * await tx.broadcast();
 *
 * @description
 * The Transaction class provides comprehensive
 * functionality to handle various aspects of transaction creation, including
 * adding inputs and outputs, computing fees, signing the transaction, and
 * generating its binary or hexadecimal representation.
 */
export default class Transaction {
  version: number
  inputs: TransactionInput[]
  outputs: TransactionOutput[]
  lockTime: number
  metadata: Record<string, any>
  merklePath?: MerklePath
  private cachedHash?: number[]

  // Recursive function for adding merkle proofs or input transactions
  private static addPathOrInputs(
    obj: { pathIndex?: number, tx: Transaction },
    transactions: Record<
      string,
      {
        pathIndex?: number
        tx: Transaction
      }
    >,
    BUMPs: MerklePath[]
  ): void {
    if (typeof obj.pathIndex === 'number') {
      const path = BUMPs[obj.pathIndex]
      if (typeof path !== 'object') {
        throw new Error('Invalid merkle path index found in BEEF!')
      }
      obj.tx.merklePath = path
    } else {
      for (const input of obj.tx.inputs) {
        if (input.sourceTXID === undefined) {
          throw new Error('Input sourceTXID is undefined')
        }
        const sourceObj = transactions[input.sourceTXID]
        if (typeof sourceObj !== 'object') {
          throw new Error(
            `Reference to unknown TXID in BEEF: ${input.sourceTXID ?? 'undefined'}`
          )
        }
        input.sourceTransaction = sourceObj.tx
        this.addPathOrInputs(sourceObj, transactions, BUMPs)
      }
    }
  }

  /**
   * Creates a new transaction, linked to its inputs and their associated merkle paths, from a BEEF V1, V2 or Atomic.
   * Optionally, you can provide a specific TXID to retrieve a particular transaction from the BEEF data.
   * If the TXID is provided but not found in the BEEF data, an error will be thrown.
   * If no TXID is provided, the last transaction in the BEEF data is returned, or the atomic txid.
   * @param beef A binary representation of transactions in BEEF format.
   * @param txid Optional TXID of the transaction to retrieve from the BEEF data.
   * @returns An anchored transaction, linked to its associated inputs populated with merkle paths.
   */
  static fromBEEF(beef: number[], txid?: string): Transaction {
<<<<<<< HEAD
    const reader = new Reader(beef)
    const { transactions, BUMPs } = Transaction.parseBEEFData(reader)

    // The last transaction in the BEEF data can be used if txid is not provided
    const txids = Object.keys(transactions)
    const lastTXID = txids[txids.length - 1]
    const targetTXID = txid != null && txid !== '' ? txid : lastTXID

    if (transactions[targetTXID] == null) {
      throw new Error(
        `Transaction with TXID ${targetTXID} not found in BEEF data.`
      )
    }

    this.addPathOrInputs(transactions[targetTXID], transactions, BUMPs)

    return transactions[targetTXID].tx
=======
    const { tx } = Transaction.fromAnyBeef(beef, txid)
    return tx
>>>>>>> c8b12e48
  }

  /**
   * Creates a new transaction from an Atomic BEEF (BRC-95) structure.
   * Extracts the subject transaction and supporting merkle path and source transactions contained in the BEEF data
   *
   * @param beef A binary representation of an Atomic BEEF structure.
   * @returns The subject transaction, linked to its associated inputs populated with merkle paths.
   */
  static fromAtomicBEEF(beef: number[]): Transaction {
<<<<<<< HEAD
    const reader = new Reader(beef)
    // Read the Atomic BEEF prefix
    const prefix = reader.readUInt32LE()
    if (prefix !== ATOMIC_BEEF) {
      throw new Error(
        `Invalid Atomic BEEF prefix. Expected 0x01010101, received 0x${prefix.toString(16)}.`
      )
    }

    // Read the subject TXID
    const subjectTXIDArray = reader.read(32)
    const subjectTXID = toHex(subjectTXIDArray)

    // The remaining data is the BEEF data
    const beefReader = new Reader(reader.read())
    const { transactions, BUMPs } = Transaction.parseBEEFData(beefReader)

    // Ensure that the subject transaction exists
    if (transactions[subjectTXID] == null) {
      throw new Error(
        `Subject transaction with TXID ${subjectTXID} not found in Atomic BEEF data.`
      )
    }

    // Ensure that all transactions are part of the dependency graph of the subject transaction
    const validTxids = new Set<string>()
    // All BUMP level 0 hashes are valid.
    for (const bump of BUMPs) {
      for (const n of bump.path[0]) {
        if (n.hash != null && n.hash !== '') {
          validTxids.add(n.hash)
        }
      }
    }
    // To keep track of which transactions were used.
    const unusedTxTxids = new Set<string>()
    for (const txid of Object.keys(transactions)) unusedTxTxids.add(txid)

    const traverseDependencies = (txid: string): void => {
      unusedTxTxids.delete(txid)
      if (validTxids.has(txid)) {
        return
      }
      validTxids.add(txid)
      const tx = transactions[txid].tx
      for (const input of tx.inputs) {
        const inputTxid = input.sourceTXID
        if (inputTxid === undefined || transactions[inputTxid] === undefined) {
          throw new Error(
            `Input transaction with TXID ${inputTxid ?? 'undefined'} is missing in Atomic BEEF data.`
          )
        }
        traverseDependencies(inputTxid)
      }
    }

    traverseDependencies(subjectTXID)

    // Check for any unrelated transactions
    if (unusedTxTxids.size > 0) {
      const txid = Array.from(unusedTxTxids)[0]
      throw new Error(
        `Unrelated transaction with TXID ${String(txid)} found in Atomic BEEF data.`
      )
    }

    this.addPathOrInputs(transactions[subjectTXID], transactions, BUMPs)

    return transactions[subjectTXID].tx
  }

  /**
   * Parses BEEF data from a Reader and returns the transactions and BUMPs.
   *
   * @param reader The Reader positioned at the start of BEEF data.
   * @returns An object containing the transactions and BUMPs.
   */
  private static parseBEEFData(reader: Reader): {
    transactions: Record<string, { pathIndex?: number, tx: Transaction }>
    BUMPs: MerklePath[]
  } {
    // Read the version
    const version = reader.readUInt32LE()
    if (version !== BEEF_V1) {
      throw new Error(
        `Invalid BEEF version. Expected ${BEEF_V1}, received ${version}.`
      )
    }

    // Read the BUMPs
    const numberOfBUMPs = reader.readVarIntNum()
    const BUMPs: MerklePath[] = []
    for (let i = 0; i < numberOfBUMPs; i++) {
      BUMPs.push(MerklePath.fromReader(reader))
    }

    // Read all transactions into an object
    // The object has keys of TXIDs and values of objects with transactions and BUMP indexes
    const numberOfTransactions = reader.readVarIntNum()
    const transactions: Record<
      string,
      { pathIndex?: number, tx: Transaction }
    > = {}
    for (let i = 0; i < numberOfTransactions; i++) {
      const tx = Transaction.fromReader(reader)
      const obj: { pathIndex?: number, tx: Transaction } = { tx }
      const txid = tx.id('hex')
      const hasBump = Boolean(reader.readUInt8())
      if (hasBump) {
        obj.pathIndex = reader.readVarIntNum()
      }
      transactions[txid] = obj
=======
    const { tx, txid, beef: b } = Transaction.fromAnyBeef(beef)
    if (txid !== b.atomicTxid) {
      if (b.atomicTxid)
        throw new Error(`Transaction with TXID ${b.atomicTxid} not found in BEEF data.`)
      else
        throw new Error(`beef must conform to BRC-95 and must contain the subject txid.`)
    }
    return tx
  }

  private static fromAnyBeef(beef: number[], txid?: string): { tx: Transaction, beef: Beef, txid: string } {
    const b = Beef.fromBinary(beef)
    if (b.txs.length < 1) {
      throw new Error(`beef must include at least one transaction.`)
    }
    const target = txid || b.atomicTxid || b.txs.slice(-1)[0].txid
    const tx = b.findAtomicTransaction(target)
    if (!tx) {
      if (txid)
        throw new Error(`Transaction with TXID ${target} not found in BEEF data.`)
      else
        throw new Error(`beef does not contain transaction for atomic txid.`)
>>>>>>> c8b12e48
    }
    return { tx, beef: b, txid: target }
  }

  /**
   * Creates a new transaction, linked to its inputs and their associated merkle paths, from a EF (BRC-30) structure.
   * @param ef A binary representation of a transaction in EF format.
   * @returns An extended transaction, linked to its associated inputs by locking script and satoshis amounts only.
   */
  static fromEF(ef: number[]): Transaction {
    const br = new Reader(ef)
    const version = br.readUInt32LE()
    if (toHex(br.read(6)) !== '0000000000ef') { throw new Error('Invalid EF marker') }
    const inputsLength = br.readVarIntNum()
    const inputs: TransactionInput[] = []
    for (let i = 0; i < inputsLength; i++) {
      const sourceTXID = toHex(br.readReverse(32))
      const sourceOutputIndex = br.readUInt32LE()
      const scriptLength = br.readVarIntNum()
      const scriptBin = br.read(scriptLength)
      const unlockingScript = UnlockingScript.fromBinary(scriptBin)
      const sequence = br.readUInt32LE()
      const satoshis = br.readUInt64LEBn().toNumber()
      const lockingScriptLength = br.readVarIntNum()
      const lockingScriptBin = br.read(lockingScriptLength)
      const lockingScript = LockingScript.fromBinary(lockingScriptBin)
      const sourceTransaction = new Transaction(undefined, [], [], undefined)
      sourceTransaction.outputs = Array(sourceOutputIndex + 1).fill(null)
      sourceTransaction.outputs[sourceOutputIndex] = {
        satoshis,
        lockingScript
      }
      inputs.push({
        sourceTransaction,
        sourceTXID,
        sourceOutputIndex,
        unlockingScript,
        sequence
      })
    }
    const outputsLength = br.readVarIntNum()
    const outputs: TransactionOutput[] = []
    for (let i = 0; i < outputsLength; i++) {
      const satoshis = br.readUInt64LEBn().toNumber()
      const scriptLength = br.readVarIntNum()
      const scriptBin = br.read(scriptLength)
      const lockingScript = LockingScript.fromBinary(scriptBin)
      outputs.push({
        satoshis,
        lockingScript
      })
    }
    const lockTime = br.readUInt32LE()
    return new Transaction(version, inputs, outputs, lockTime)
  }

  /**
   * Since the validation of blockchain data is atomically transaction data validation,
   * any application seeking to validate data in output scripts must store the entire transaction as well.
   * Since the transaction data includes the output script data, saving a second copy of potentially
   * large scripts can bloat application storage requirements.
   *
   * This function efficiently parses binary transaction data to determine the offsets and lengths of each script.
   * This supports the efficient retreival of script data from transaction data.
   *
   * @param bin binary transaction data
   * @returns {
   *   inputs: { vin: number, offset: number, length: number }[]
   *   outputs: { vout: number, offset: number, length: number }[]
   * }
   */
  static parseScriptOffsets(bin: number[]): {
    inputs: Array<{ vin: number, offset: number, length: number }>
    outputs: Array<{ vout: number, offset: number, length: number }>
  } {
    const br = new Reader(bin)
    const inputs: Array<{ vin: number, offset: number, length: number }> = []
    const outputs: Array<{ vout: number, offset: number, length: number }> = []

    br.pos += 4 // version
    const inputsLength = br.readVarIntNum()
    for (let i = 0; i < inputsLength; i++) {
      br.pos += 36 // txid and vout
      const scriptLength = br.readVarIntNum()
      inputs.push({ vin: i, offset: br.pos, length: scriptLength })
      br.pos += scriptLength + 4 // script and sequence
    }
    const outputsLength = br.readVarIntNum()
    for (let i = 0; i < outputsLength; i++) {
      br.pos += 8 // satoshis
      const scriptLength = br.readVarIntNum()
      outputs.push({ vout: i, offset: br.pos, length: scriptLength })
      br.pos += scriptLength
    }
    return { inputs, outputs }
  }

  static fromReader(br: Reader): Transaction {
    const version = br.readUInt32LE()
    const inputsLength = br.readVarIntNum()
    const inputs: TransactionInput[] = []
    for (let i = 0; i < inputsLength; i++) {
      const sourceTXID = toHex(br.readReverse(32))
      const sourceOutputIndex = br.readUInt32LE()
      const scriptLength = br.readVarIntNum()
      const scriptBin = br.read(scriptLength)
      const unlockingScript = UnlockingScript.fromBinary(scriptBin)
      const sequence = br.readUInt32LE()
      inputs.push({
        sourceTXID,
        sourceOutputIndex,
        unlockingScript,
        sequence
      })
    }
    const outputsLength = br.readVarIntNum()
    const outputs: TransactionOutput[] = []
    for (let i = 0; i < outputsLength; i++) {
      const satoshis = br.readUInt64LEBn().toNumber()
      const scriptLength = br.readVarIntNum()
      const scriptBin = br.read(scriptLength)
      const lockingScript = LockingScript.fromBinary(scriptBin)
      outputs.push({
        satoshis,
        lockingScript
      })
    }
    const lockTime = br.readUInt32LE()
    return new Transaction(version, inputs, outputs, lockTime)
  }

  /**
   * Creates a Transaction instance from a binary array.
   *
   * @static
   * @param {number[]} bin - The binary array representation of the transaction.
   * @returns {Transaction} - A new Transaction instance.
   */
  static fromBinary(bin: number[]): Transaction {
    const br = new Reader(bin)
    return Transaction.fromReader(br)
  }

  /**
   * Creates a Transaction instance from a hexadecimal string.
   *
   * @static
   * @param {string} hex - The hexadecimal string representation of the transaction.
   * @returns {Transaction} - A new Transaction instance.
   */
  static fromHex(hex: string): Transaction {
    return Transaction.fromBinary(toArray(hex, 'hex'))
  }

  /**
   * Creates a Transaction instance from a hexadecimal string encoded EF.
   *
   * @static
   * @param {string} hex - The hexadecimal string representation of the transaction EF.
   * @returns {Transaction} - A new Transaction instance.
   */
  static fromHexEF(hex: string): Transaction {
    return Transaction.fromEF(toArray(hex, 'hex'))
  }

  /**
   * Creates a Transaction instance from a hexadecimal string encoded BEEF.
   * Optionally, you can provide a specific TXID to retrieve a particular transaction from the BEEF data.
   * If the TXID is provided but not found in the BEEF data, an error will be thrown.
   * If no TXID is provided, the last transaction in the BEEF data is returned.
   *
   * @static
   * @param {string} hex - The hexadecimal string representation of the transaction BEEF.
   * @param {string} [txid] - Optional TXID of the transaction to retrieve from the BEEF data.
   * @returns {Transaction} - A new Transaction instance.
   */
  static fromHexBEEF(hex: string, txid?: string): Transaction {
    return Transaction.fromBEEF(toArray(hex, 'hex'), txid)
  }

  constructor(
    version: number = 1,
    inputs: TransactionInput[] = [],
    outputs: TransactionOutput[] = [],
    lockTime: number = 0,
    metadata: Record<string, any> = {},
    merklePath?: MerklePath
  ) {
    this.version = version
    this.inputs = inputs
    this.outputs = outputs
    this.lockTime = lockTime
    this.metadata = metadata
    this.merklePath = merklePath
  }

  /**
   * Adds a new input to the transaction.
   *
   * @param {TransactionInput} input - The TransactionInput object to add to the transaction.
   * @throws {Error} - If the input does not have a sourceTXID or sourceTransaction defined.
   */
  addInput(input: TransactionInput): void {
    if (
      typeof input.sourceTXID === 'undefined' &&
      typeof input.sourceTransaction === 'undefined'
    ) {
      throw new Error(
        'A reference to an an input transaction is required. If the input transaction itself cannot be referenced, its TXID must still be provided.'
      )
    }
    // If the input sequence number hasn't been set, the expectation is that it is final.
    if (typeof input.sequence === 'undefined') {
      input.sequence = 0xffffffff
    }
    this.cachedHash = undefined
    this.inputs.push(input)
  }

  /**
   * Adds a new output to the transaction.
   *
   * @param {TransactionOutput} output - The TransactionOutput object to add to the transaction.
   */
  addOutput(output: TransactionOutput): void {
    this.cachedHash = undefined
    if (output.change !== true) {
      if (typeof output.satoshis === 'undefined') {
        throw new Error(
          'either satoshis must be defined or change must be set to true'
        )
      }
      if (output.satoshis < 0) { throw new Error('satoshis must be a positive integer or zero') }
    }
    if (output.lockingScript == null) throw new Error('lockingScript must be defined')
    this.outputs.push(output)
  }

  /**
   * Adds a new P2PKH output to the transaction.
   *
   * @param {number[] | string} address - The P2PKH address of the output.
   * @param {number} [satoshis] - The number of satoshis to send to the address - if not provided, the output is considered a change output.
   *
   */
  addP2PKHOutput(address: number[] | string, satoshis?: number): void {
    const lockingScript = new P2PKH().lock(address)
    if (typeof satoshis === 'undefined') {
      return this.addOutput({ lockingScript, change: true })
    }
    this.addOutput({
      lockingScript,
      satoshis
    })
  }

  /**
   * Updates the transaction's metadata.
   *
   * @param {Record<string, any>} metadata - The metadata object to merge into the existing metadata.
   */
  updateMetadata(metadata: Record<string, any>): void {
    this.metadata = {
      ...this.metadata,
      ...metadata
    }
  }

  /**
   * Computes fees prior to signing.
   * If no fee model is provided, uses a SatoshisPerKilobyte fee model that pays 10 sat/kb.
   * If fee is a number, the transaction uses that value as fee.
   *
   * @param modelOrFee - The initialized fee model to use or fixed fee for the transaction
   * @param changeDistribution - Specifies how the change should be distributed
   * amongst the change outputs
   *
   */
  async fee(
    modelOrFee: FeeModel | number = new SatoshisPerKilobyte(10),
    changeDistribution: 'equal' | 'random' = 'equal'
  ): Promise<void> {
    this.cachedHash = undefined
    if (typeof modelOrFee === 'number') {
      const sats = modelOrFee
      modelOrFee = {
        computeFee: async () => sats
      }
    }
    const fee = await modelOrFee.computeFee(this)
    const change = this.calculateChange(fee)
    if (change <= 0) {
      this.outputs = this.outputs.filter((output) => output.change !== true)
      return
    }
    this.distributeChange(change, changeDistribution)
  }

  private calculateChange(fee: number): number {
    let change = 0
    for (const input of this.inputs) {
      if (typeof input.sourceTransaction !== 'object') {
        throw new Error(
          'Source transactions are required for all inputs during fee computation'
        )
      }
      change +=
        input.sourceTransaction.outputs[input.sourceOutputIndex].satoshis ?? 0
    }
    change -= fee
    for (const out of this.outputs) {
      if (out.change !== true) {
        if (out.satoshis !== undefined) {
          change -= out.satoshis
        }
      }
    }
    return change
  }

  private distributeChange(
    change: number,
    changeDistribution: 'equal' | 'random'
  ): void {
    let distributedChange = 0
    const changeOutputs = this.outputs.filter((out) => out.change)
    if (changeDistribution === 'random') {
      distributedChange = this.distributeRandomChange(change, changeOutputs)
    } else if (changeDistribution === 'equal') {
      distributedChange = this.distributeEqualChange(change, changeOutputs)
    }
    if (distributedChange < change) {
      const lastOutput = this.outputs[this.outputs.length - 1]
      if (lastOutput.satoshis !== undefined) {
        lastOutput.satoshis += change - distributedChange
      } else {
        lastOutput.satoshis = change - distributedChange
      }
    }
  }

  private distributeRandomChange(
    change: number,
    changeOutputs: TransactionOutput[]
  ): number {
    let distributedChange = 0
    let changeToUse = change
    const benfordNumbers = Array(changeOutputs.length).fill(1)
    changeToUse -= changeOutputs.length
    distributedChange += changeOutputs.length
    for (let i = 0; i < changeOutputs.length - 1; i++) {
      const portion: number = this.benfordNumber(0, changeToUse)
      benfordNumbers[i] = (benfordNumbers[i] as number) + portion
      distributedChange += portion
      changeToUse -= portion
    }
    for (const output of this.outputs) {
      if (output.change === true) output.satoshis = benfordNumbers.shift()
    }
    return distributedChange
  }

  private distributeEqualChange(
    change: number,
    changeOutputs: TransactionOutput[]
  ): number {
    let distributedChange = 0
    const perOutput = Math.floor(change / changeOutputs.length)
    for (const out of changeOutputs) {
      distributedChange += perOutput
      out.satoshis = perOutput
    }
    return distributedChange
  }

  private benfordNumber(min: number, max: number): number {
    const d = Math.floor(Math.random() * 9) + 1
    return Math.floor(
      min + ((max - min) * Math.log10(1 + 1 / d)) / Math.log10(10)
    )
  }

  /**
   * Utility method that returns the current fee based on inputs and outputs
   *
   * @returns The current transaction fee
   */
  getFee(): number {
    let totalIn = 0
    for (const input of this.inputs) {
      if (typeof input.sourceTransaction !== 'object') {
        throw new Error(
          'Source transactions or sourceSatoshis are required for all inputs to calculate fee'
        )
      }
      totalIn +=
        input.sourceTransaction.outputs[input.sourceOutputIndex].satoshis ?? 0
    }
    let totalOut = 0
    for (const output of this.outputs) {
      totalOut += output.satoshis ?? 0
    }
    return totalIn - totalOut
  }

  /**
   * Signs a transaction, hydrating all its unlocking scripts based on the provided script templates where they are available.
   */
  async sign(): Promise<void> {
    this.cachedHash = undefined
    for (const out of this.outputs) {
      if (typeof out.satoshis === 'undefined') {
        if (out.change === true) {
          throw new Error(
            'There are still change outputs with uncomputed amounts. Use the fee() method to compute the change amounts and transaction fees prior to signing.'
          )
        } else {
          throw new Error(
            'One or more transaction outputs is missing an amount. Ensure all output amounts are provided before signing.'
          )
        }
      }
    }
    const unlockingScripts = await Promise.all(
      this.inputs.map(async (x, i): Promise<UnlockingScript | undefined> => {
        if (typeof this.inputs[i].unlockingScriptTemplate === 'object') {
          return await this.inputs[i]?.unlockingScriptTemplate?.sign(this, i)
        } else {
          return await Promise.resolve(undefined)
        }
      })
    )
    for (let i = 0, l = this.inputs.length; i < l; i++) {
      if (typeof this.inputs[i].unlockingScriptTemplate === 'object') {
        this.inputs[i].unlockingScript = unlockingScripts[i]
      }
    }
  }

  /**
   * Broadcasts a transaction.
   *
   * @param broadcaster The Broadcaster instance wwhere the transaction will be sent
   * @returns A BroadcastResponse or BroadcastFailure from the Broadcaster
   */
  async broadcast(
    broadcaster: Broadcaster = defaultBroadcaster()
  ): Promise<BroadcastResponse | BroadcastFailure> {
    return await broadcaster.broadcast(this)
  }

  /**
   * Converts the transaction to a binary array format.
   *
   * @returns {number[]} - The binary array representation of the transaction.
   */
  toBinary(): number[] {
    const writer = new Writer()
    writer.writeUInt32LE(this.version)
    writer.writeVarIntNum(this.inputs.length)
    for (const i of this.inputs) {
      if (typeof i.sourceTXID === 'undefined') {
        if (i.sourceTransaction != null) {
          writer.write(i.sourceTransaction.hash() as number[])
        } else {
          throw new Error('sourceTransaction is undefined')
        }
      } else {
        writer.writeReverse(toArray(i.sourceTXID, 'hex'))
      }
      writer.writeUInt32LE(i.sourceOutputIndex)
      if (i.unlockingScript == null) {
        throw new Error('unlockingScript is undefined')
      }
      const scriptBin = i.unlockingScript.toBinary()
      writer.writeVarIntNum(scriptBin.length)
      writer.write(scriptBin)
      writer.writeUInt32LE(i.sequence ?? 0)
    }
    writer.writeVarIntNum(this.outputs.length)
    for (const o of this.outputs) {
      writer.writeUInt64LE(o.satoshis ?? 0)
      const scriptBin = o.lockingScript.toBinary()
      writer.writeVarIntNum(scriptBin.length)
      writer.write(scriptBin)
    }
    writer.writeUInt32LE(this.lockTime)
    return writer.toArray()
  }

  /**
   * Converts the transaction to a BRC-30 EF format.
   *
   * @returns {number[]} - The BRC-30 EF representation of the transaction.
   */
  toEF(): number[] {
    const writer = new Writer()
    writer.writeUInt32LE(this.version)
    writer.write([0, 0, 0, 0, 0, 0xef])
    writer.writeVarIntNum(this.inputs.length)
    for (const i of this.inputs) {
      if (typeof i.sourceTransaction === 'undefined') {
        throw new Error(
          'All inputs must have source transactions when serializing to EF format'
        )
      }
      if (typeof i.sourceTXID === 'undefined') {
        writer.write(i.sourceTransaction.hash() as number[])
      } else {
        writer.write(toArray(i.sourceTXID, 'hex').reverse() as number[])
      }
      writer.writeUInt32LE(i.sourceOutputIndex)
      if (i.unlockingScript == null) {
        throw new Error('unlockingScript is undefined')
      }
      const scriptBin = i.unlockingScript.toBinary()
      writer.writeVarIntNum(scriptBin.length)
      writer.write(scriptBin)
      writer.writeUInt32LE(i.sequence ?? 0)
      writer.writeUInt64LE(
        i.sourceTransaction.outputs[i.sourceOutputIndex].satoshis ?? 0
      )
      const lockingScriptBin =
        i.sourceTransaction.outputs[
          i.sourceOutputIndex
        ].lockingScript.toBinary()
      writer.writeVarIntNum(lockingScriptBin.length)
      writer.write(lockingScriptBin)
    }
    writer.writeVarIntNum(this.outputs.length)
    for (const o of this.outputs) {
      writer.writeUInt64LE(o.satoshis ?? 0)
      const scriptBin = o.lockingScript.toBinary()
      writer.writeVarIntNum(scriptBin.length)
      writer.write(scriptBin)
    }
    writer.writeUInt32LE(this.lockTime)
    return writer.toArray()
  }

  /**
   * Converts the transaction to a hexadecimal string EF.
   *
   * @returns {string} - The hexadecimal string representation of the transaction EF.
   */
  toHexEF(): string {
    return toHex(this.toEF())
  }

  /**
   * Converts the transaction to a hexadecimal string format.
   *
   * @returns {string} - The hexadecimal string representation of the transaction.
   */
  toHex(): string {
    return toHex(this.toBinary())
  }

  /**
   * Converts the transaction to a hexadecimal string BEEF.
   *
   * @returns {string} - The hexadecimal string representation of the transaction BEEF.
   */
  toHexBEEF(): string {
    return toHex(this.toBEEF())
  }

  /**
   * Converts the transaction to a hexadecimal string Atomic BEEF.
   *
   * @returns {string} - The hexadecimal string representation of the transaction Atomic BEEF.
   */
  toHexAtomicBEEF(): string {
    return toHex(this.toAtomicBEEF())
  }

  /**
   * Calculates the transaction's hash.
   *
   * @param {'hex' | undefined} enc - The encoding to use for the hash. If 'hex', returns a hexadecimal string; otherwise returns a binary array.
   * @returns {string | number[]} - The hash of the transaction in the specified format.
   */
  hash(enc?: 'hex'): number[] | string {
    let hash
    if (this.cachedHash != null) {
      hash = this.cachedHash
    } else {
      hash = hash256(this.toBinary())
      this.cachedHash = hash
    }
    if (enc === 'hex') {
      return toHex(hash)
    }
    return hash
  }

  /**
   * Calculates the transaction's ID in binary array.
   *
   * @returns {number[]} - The ID of the transaction in the binary array format.
   */
  id(): number[]
  /**
   * Calculates the transaction's ID in hexadecimal format.
   *
   * @param {'hex'} enc - The encoding to use for the ID. If 'hex', returns a hexadecimal string.
   * @returns {string} - The ID of the transaction in the hex format.
   */
  id(enc: 'hex'): string
  /**
   * Calculates the transaction's ID.
   *
   * @param {'hex' | undefined} enc - The encoding to use for the ID. If 'hex', returns a hexadecimal string; otherwise returns a binary array.
   * @returns {string | number[]} - The ID of the transaction in the specified format.
   */
  id(enc?: 'hex'): number[] | string {
    const id = [...(this.hash() as number[])]
    id.reverse()
    if (enc === 'hex') {
      return toHex(id)
    }
    return id
  }

  /**
   * Verifies the legitimacy of the Bitcoin transaction according to the rules of SPV by ensuring all the input transactions link back to valid block headers, the chain of spends for all inputs are valid, and the sum of inputs is not less than the sum of outputs.
   *
   * @param chainTracker - An instance of ChainTracker, a Bitcoin block header tracker. If the value is set to 'scripts only', headers will not be verified. If not provided then the default chain tracker will be used.
   *
   * @returns Whether the transaction is valid according to the rules of SPV.
   *
   * @example tx.verify(new WhatsOnChain(), new SatoshisPerKilobyte(1))
   */
  async verify(
    chainTracker: ChainTracker | 'scripts only' = defaultChainTracker(),
    feeModel?: FeeModel
  ): Promise<boolean> {
    const verifiedTxids = new Set<string>()
    const txQueue: Transaction[] = [this]

    while (txQueue.length > 0) {
      const tx = txQueue.shift()
      const txid = tx?.id('hex') ?? ''
      if (txid != null && txid !== '' && verifiedTxids.has(txid)) {
        continue
      }

      // If the transaction has a valid merkle path, verification is complete.
      if (typeof tx?.merklePath === 'object') {
        if (chainTracker === 'scripts only') {
          if (txid != null) {
            verifiedTxids.add(txid)
          }
          continue
        } else {
          const proofValid = await tx.merklePath.verify(txid, chainTracker)
          // If the proof is valid, no need to verify inputs.
          if (proofValid) {
            verifiedTxids.add(txid)
            continue
          }
        }
      }

      // Verify fee if feeModel is provided
      if (typeof feeModel !== 'undefined') {
        if (tx === undefined) {
          throw new Error('Transaction is undefined')
        }
        const cpTx = Transaction.fromEF(tx.toEF())
        delete cpTx.outputs[0].satoshis
        cpTx.outputs[0].change = true
        await cpTx.fee(feeModel)
        if (tx.getFee() < cpTx.getFee()) {
          throw new Error(
            `Verification failed because the transaction ${txid} has an insufficient fee and has not been mined.`
          )
        }
      }

      // Verify each input transaction and evaluate the spend events.
      // Also, keep a total of the input amounts for later.
      let inputTotal = 0
      if (tx === undefined) {
        throw new Error('Transaction is undefined')
      }
      for (let i = 0; i < tx.inputs.length; i++) {
        const input = tx.inputs[i]
        if (typeof input.sourceTransaction !== 'object') {
          throw new Error(
            `Verification failed because the input at index ${i} of transaction ${txid} is missing an associated source transaction. This source transaction is required for transaction verification because there is no merkle proof for the transaction spending a UTXO it contains.`
          )
        }
        if (typeof input.unlockingScript !== 'object') {
          throw new Error(
            `Verification failed because the input at index ${i} of transaction ${txid} is missing an associated unlocking script. This script is required for transaction verification because there is no merkle proof for the transaction spending the UTXO.`
          )
        }
        const sourceOutput =
          input.sourceTransaction.outputs[input.sourceOutputIndex]
        inputTotal += sourceOutput.satoshis ?? 0

        const sourceTxid = input.sourceTransaction.id('hex')
        if (!verifiedTxids.has(sourceTxid)) {
          txQueue.push(input.sourceTransaction)
        }

        const otherInputs = tx.inputs.filter((_, idx) => idx !== i)
        if (typeof input.sourceTXID === 'undefined') {
          input.sourceTXID = sourceTxid
        }

        const spend = new Spend({
          sourceTXID: input.sourceTXID,
          sourceOutputIndex: input.sourceOutputIndex,
          lockingScript: sourceOutput.lockingScript,
          sourceSatoshis: sourceOutput.satoshis ?? 0,
          transactionVersion: tx.version,
          otherInputs,
          unlockingScript: input.unlockingScript,
          inputSequence: input.sequence ?? 0,
          inputIndex: i,
          outputs: tx.outputs,
          lockTime: tx.lockTime
        })
        const spendValid = spend.validate()

        if (!spendValid) {
          return false
        }
      }

      // Total the outputs to ensure they don't amount to more than the inputs
      let outputTotal = 0
      for (const out of tx.outputs) {
        if (typeof out.satoshis !== 'number') {
          throw new Error(
            'Every output must have a defined amount during transaction verification.'
          )
        }
        outputTotal += out.satoshis
      }

      if (outputTotal > inputTotal) {
        return false
      }

      verifiedTxids.add(txid)
    }

    return true
  }

  /**
   * Serializes this transaction, together with its inputs and the respective merkle proofs, into the BEEF (BRC-62) format. This enables efficient verification of its compliance with the rules of SPV.
   *
   * @param allowPartial If true, error will not be thrown if there are any missing sourceTransactions.
   *
   * @returns The serialized BEEF structure
   * @throws Error if there are any missing sourceTransactions unless `allowPartial` is true.
   */
  toBEEF(allowPartial?: boolean): number[] {
    const writer = new Writer()
    writer.writeUInt32LE(BEEF_V1)
    const BUMPs: MerklePath[] = []
    const txs: Array<{ tx: Transaction, pathIndex?: number }> = []

    // Recursive function to add paths and input transactions for a TX
    const addPathsAndInputs = (tx: Transaction): void => {
      const obj: { tx: Transaction, pathIndex?: number } = { tx }
      const hasProof = typeof tx.merklePath === 'object'
      if (hasProof) {
        let added = false
        // If this proof is identical to another one previously added, we use that first. Otherwise, we try to merge it with proofs from the same block.
        for (let i = 0; i < BUMPs.length; i++) {
          if (BUMPs[i] === tx.merklePath) {
            // Literally the same
            obj.pathIndex = i
            added = true
            break
          }
          if (tx.merklePath !== null && tx.merklePath !== undefined && BUMPs[i].blockHeight === tx.merklePath.blockHeight) {
            // Probably the same...
            const rootA = BUMPs[i].computeRoot()
            const rootB = tx.merklePath.computeRoot()
            if (rootA === rootB) {
              // Definitely the same... combine them to save space
              BUMPs[i].combine(tx.merklePath)
              obj.pathIndex = i
              added = true
              break
            }
          }
        }
        // Finally, if the proof is not yet added, add a new path.
        if (!added) {
          obj.pathIndex = BUMPs.length
          if (tx.merklePath !== null && tx.merklePath !== undefined) {
            BUMPs.push(tx.merklePath)
          }
        }
      }
      const duplicate = txs.some((x) => x.tx.id('hex') === tx.id('hex'))
      if (!duplicate) {
        txs.unshift(obj)
      }
      if (!hasProof) {
        for (let i = 0; i < tx.inputs.length; i++) {
          const input = tx.inputs[i]
          if (typeof input.sourceTransaction === 'object') {
            addPathsAndInputs(input.sourceTransaction)
          } else if (allowPartial === false) {
            throw new Error('A required source transaction is missing!')
          }
        }
      }
    }

    addPathsAndInputs(this)

    writer.writeVarIntNum(BUMPs.length)
    for (const b of BUMPs) {
      writer.write(b.toBinary())
    }
    writer.writeVarIntNum(txs.length)
    for (const t of txs) {
      writer.write(t.tx.toBinary())
      if (typeof t.pathIndex === 'number') {
        writer.writeUInt8(1)
        writer.writeVarIntNum(t.pathIndex)
      } else {
        writer.writeUInt8(0)
      }
    }
    return writer.toArray()
  }

  /**
   * Serializes this transaction and its inputs into the Atomic BEEF (BRC-95) format.
   * The Atomic BEEF format starts with a 4-byte prefix `0x01010101`, followed by the TXID of the subject transaction,
   * and then the BEEF data containing only the subject transaction and its dependencies.
   * This format ensures that the BEEF structure is atomic and contains no unrelated transactions.
   *
   * @param allowPartial If true, error will not be thrown if there are any missing sourceTransactions.
   *
   * @returns {number[]} - The serialized Atomic BEEF structure.
   * @throws Error if there are any missing sourceTransactions unless `allowPartial` is true.
   */
  toAtomicBEEF(allowPartial?: boolean): number[] {
    const writer = new Writer()
    // Write the Atomic BEEF prefix
    writer.writeUInt32LE(0x01010101)
    // Write the subject TXID (big-endian)
    writer.write(this.id())
    // Append the BEEF data
    const beefData = this.toBEEF(allowPartial)
    writer.write(beefData)
    return writer.toArray()
  }
}<|MERGE_RESOLUTION|>--- conflicted
+++ resolved
@@ -1,4 +1,3 @@
-<<<<<<< HEAD
 import TransactionInput from './TransactionInput.js'
 import TransactionOutput from './TransactionOutput.js'
 import UnlockingScript from '../script/UnlockingScript.js'
@@ -7,36 +6,14 @@
 import { hash256 } from '../primitives/Hash.js'
 import FeeModel from './FeeModel.js'
 import SatoshisPerKilobyte from './fee-models/SatoshisPerKilobyte.js'
-import {
-  Broadcaster,
-  BroadcastResponse,
-  BroadcastFailure
-} from './Broadcaster.js'
+import { Broadcaster, BroadcastResponse, BroadcastFailure } from './Broadcaster.js'
 import MerklePath from './MerklePath.js'
 import Spend from '../script/Spend.js'
 import ChainTracker from './ChainTracker.js'
 import { defaultBroadcaster } from './broadcasters/DefaultBroadcaster.js'
 import { defaultChainTracker } from './chaintrackers/DefaultChainTracker.js'
-import { ATOMIC_BEEF, BEEF_V1 } from './Beef.js'
+import { Beef, BEEF_V1 } from './Beef.js'
 import P2PKH from '../script/templates/P2PKH.js'
-=======
-import TransactionInput from './TransactionInput'
-import TransactionOutput from './TransactionOutput'
-import UnlockingScript from '../script/UnlockingScript'
-import LockingScript from '../script/LockingScript'
-import { Reader, Writer, toHex, toArray } from '../primitives/utils'
-import { hash256 } from '../primitives/Hash'
-import FeeModel from './FeeModel'
-import SatoshisPerKilobyte from './fee-models/SatoshisPerKilobyte'
-import { Broadcaster, BroadcastResponse, BroadcastFailure } from './Broadcaster'
-import MerklePath from './MerklePath'
-import Spend from '../script/Spend'
-import ChainTracker from './ChainTracker'
-import { defaultBroadcaster } from './broadcasters/DefaultBroadcaster'
-import { defaultChainTracker } from './chaintrackers/DefaultChainTracker'
-import { Beef, BEEF_V1 } from './Beef'
-import P2PKH from '../script/templates/P2PKH'
->>>>>>> c8b12e48
 
 /**
  * Represents a complete Bitcoin transaction. This class encapsulates all the details
@@ -127,28 +104,8 @@
    * @returns An anchored transaction, linked to its associated inputs populated with merkle paths.
    */
   static fromBEEF(beef: number[], txid?: string): Transaction {
-<<<<<<< HEAD
-    const reader = new Reader(beef)
-    const { transactions, BUMPs } = Transaction.parseBEEFData(reader)
-
-    // The last transaction in the BEEF data can be used if txid is not provided
-    const txids = Object.keys(transactions)
-    const lastTXID = txids[txids.length - 1]
-    const targetTXID = txid != null && txid !== '' ? txid : lastTXID
-
-    if (transactions[targetTXID] == null) {
-      throw new Error(
-        `Transaction with TXID ${targetTXID} not found in BEEF data.`
-      )
-    }
-
-    this.addPathOrInputs(transactions[targetTXID], transactions, BUMPs)
-
-    return transactions[targetTXID].tx
-=======
     const { tx } = Transaction.fromAnyBeef(beef, txid)
     return tx
->>>>>>> c8b12e48
   }
 
   /**
@@ -159,120 +116,6 @@
    * @returns The subject transaction, linked to its associated inputs populated with merkle paths.
    */
   static fromAtomicBEEF(beef: number[]): Transaction {
-<<<<<<< HEAD
-    const reader = new Reader(beef)
-    // Read the Atomic BEEF prefix
-    const prefix = reader.readUInt32LE()
-    if (prefix !== ATOMIC_BEEF) {
-      throw new Error(
-        `Invalid Atomic BEEF prefix. Expected 0x01010101, received 0x${prefix.toString(16)}.`
-      )
-    }
-
-    // Read the subject TXID
-    const subjectTXIDArray = reader.read(32)
-    const subjectTXID = toHex(subjectTXIDArray)
-
-    // The remaining data is the BEEF data
-    const beefReader = new Reader(reader.read())
-    const { transactions, BUMPs } = Transaction.parseBEEFData(beefReader)
-
-    // Ensure that the subject transaction exists
-    if (transactions[subjectTXID] == null) {
-      throw new Error(
-        `Subject transaction with TXID ${subjectTXID} not found in Atomic BEEF data.`
-      )
-    }
-
-    // Ensure that all transactions are part of the dependency graph of the subject transaction
-    const validTxids = new Set<string>()
-    // All BUMP level 0 hashes are valid.
-    for (const bump of BUMPs) {
-      for (const n of bump.path[0]) {
-        if (n.hash != null && n.hash !== '') {
-          validTxids.add(n.hash)
-        }
-      }
-    }
-    // To keep track of which transactions were used.
-    const unusedTxTxids = new Set<string>()
-    for (const txid of Object.keys(transactions)) unusedTxTxids.add(txid)
-
-    const traverseDependencies = (txid: string): void => {
-      unusedTxTxids.delete(txid)
-      if (validTxids.has(txid)) {
-        return
-      }
-      validTxids.add(txid)
-      const tx = transactions[txid].tx
-      for (const input of tx.inputs) {
-        const inputTxid = input.sourceTXID
-        if (inputTxid === undefined || transactions[inputTxid] === undefined) {
-          throw new Error(
-            `Input transaction with TXID ${inputTxid ?? 'undefined'} is missing in Atomic BEEF data.`
-          )
-        }
-        traverseDependencies(inputTxid)
-      }
-    }
-
-    traverseDependencies(subjectTXID)
-
-    // Check for any unrelated transactions
-    if (unusedTxTxids.size > 0) {
-      const txid = Array.from(unusedTxTxids)[0]
-      throw new Error(
-        `Unrelated transaction with TXID ${String(txid)} found in Atomic BEEF data.`
-      )
-    }
-
-    this.addPathOrInputs(transactions[subjectTXID], transactions, BUMPs)
-
-    return transactions[subjectTXID].tx
-  }
-
-  /**
-   * Parses BEEF data from a Reader and returns the transactions and BUMPs.
-   *
-   * @param reader The Reader positioned at the start of BEEF data.
-   * @returns An object containing the transactions and BUMPs.
-   */
-  private static parseBEEFData(reader: Reader): {
-    transactions: Record<string, { pathIndex?: number, tx: Transaction }>
-    BUMPs: MerklePath[]
-  } {
-    // Read the version
-    const version = reader.readUInt32LE()
-    if (version !== BEEF_V1) {
-      throw new Error(
-        `Invalid BEEF version. Expected ${BEEF_V1}, received ${version}.`
-      )
-    }
-
-    // Read the BUMPs
-    const numberOfBUMPs = reader.readVarIntNum()
-    const BUMPs: MerklePath[] = []
-    for (let i = 0; i < numberOfBUMPs; i++) {
-      BUMPs.push(MerklePath.fromReader(reader))
-    }
-
-    // Read all transactions into an object
-    // The object has keys of TXIDs and values of objects with transactions and BUMP indexes
-    const numberOfTransactions = reader.readVarIntNum()
-    const transactions: Record<
-      string,
-      { pathIndex?: number, tx: Transaction }
-    > = {}
-    for (let i = 0; i < numberOfTransactions; i++) {
-      const tx = Transaction.fromReader(reader)
-      const obj: { pathIndex?: number, tx: Transaction } = { tx }
-      const txid = tx.id('hex')
-      const hasBump = Boolean(reader.readUInt8())
-      if (hasBump) {
-        obj.pathIndex = reader.readVarIntNum()
-      }
-      transactions[txid] = obj
-=======
     const { tx, txid, beef: b } = Transaction.fromAnyBeef(beef)
     if (txid !== b.atomicTxid) {
       if (b.atomicTxid)
@@ -295,7 +138,6 @@
         throw new Error(`Transaction with TXID ${target} not found in BEEF data.`)
       else
         throw new Error(`beef does not contain transaction for atomic txid.`)
->>>>>>> c8b12e48
     }
     return { tx, beef: b, txid: target }
   }
