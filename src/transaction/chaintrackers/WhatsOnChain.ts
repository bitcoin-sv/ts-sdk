
import ChainTracker from '../ChainTracker.js'
import { HttpClient } from '../http/HttpClient.js'
import { defaultHttpClient } from '../http/DefaultHttpClient.js'

/** Configuration options for the WhatsOnChain ChainTracker. */
export interface WhatsOnChainConfig {
  /** Authentication token for the WhatsOnChain API */
  apiKey?: string
  /** The HTTP client used to make requests to the API. */
  httpClient?: HttpClient
}

interface WhatsOnChainBlockHeader {
  merkleroot: string
}

/**
 * Represents a chain tracker based on What's On Chain .
 */
export default class WhatsOnChain implements ChainTracker {
  readonly network: string
  readonly apiKey: string
  protected readonly URL: string
  protected readonly httpClient: HttpClient

  /**
   * Constructs an instance of the WhatsOnChain ChainTracker.
   *
   * @param {'main' | 'test' | 'stn'} network - The BSV network to use when calling the WhatsOnChain API.
   * @param {WhatsOnChainConfig} config - Configuration options for the WhatsOnChain ChainTracker.
   */
  constructor (
    network: 'main' | 'test' | 'stn' = 'main',
    config: WhatsOnChainConfig = {}
  ) {
    const { apiKey, httpClient } = config
    this.network = network
    this.URL = `https://api.whatsonchain.com/v1/bsv/${network}`
    this.httpClient = httpClient ?? defaultHttpClient()
    this.apiKey = apiKey ?? ''
  }

  async isValidRootForHeight (root: string, height: number): Promise<boolean> {
    const requestOptions = {
      method: 'GET',
      headers: this.getHttpHeaders()
    }

    const response = await this.httpClient.request<WhatsOnChainBlockHeader>(
      `${this.URL}/block/${height}/header`,
      requestOptions
    )
    if (response.ok) {
      const { merkleroot } = response.data
      return merkleroot === root
    } else if (response.status === 404) {
      return false
    } else {
      throw new Error(
        `Failed to verify merkleroot for height ${height} because of an error: ${JSON.stringify(response.data)} `
      )
    }
  }

  async currentHeight (): Promise<number> {
    try {
      const requestOptions = {
        method: 'GET',
        headers: this.getHttpHeaders()
      }

      const response = await this.httpClient.request<{ height: number }>(
        `${this.URL}/block/headers`,
        requestOptions
      )
      if (response.ok) {
        return response.data[0].height
      } else {
        throw new Error(
          `Failed to get current height because of an error: ${JSON.stringify(response.data)} `
        )
      }
    } catch (error) {
      throw new Error(
        `Failed to get current height because of an error: ${error instanceof Error ? error.message : String(error)}`
      )
    }
  }

<<<<<<< HEAD
  private getHttpHeaders (): Record<string, string> {
=======
  protected getHttpHeaders(): Record<string, string> {
>>>>>>> 15ee3c70
    const headers: Record<string, string> = {
      Accept: 'application/json'
    }

    if (typeof this.apiKey === 'string' && this.apiKey.trim() !== '') {
      headers.Authorization = this.apiKey
    }

    return headers
  }
}<|MERGE_RESOLUTION|>--- conflicted
+++ resolved
@@ -88,11 +88,7 @@
     }
   }
 
-<<<<<<< HEAD
-  private getHttpHeaders (): Record<string, string> {
-=======
   protected getHttpHeaders(): Record<string, string> {
->>>>>>> 15ee3c70
     const headers: Record<string, string> = {
       Accept: 'application/json'
     }
