import { Utils, WalletInterface, WalletCounterparty, Base64String } from '../../../mod.js'

/**
 * Verifies a nonce derived from a wallet
 * @param nonce - A nonce to verify as a base64 string.
 * @param wallet
 * @param counterparty - The counterparty to the nonce creation. Defaults to 'self'.
 * @returns The status of the validation
 */
<<<<<<< HEAD
export async function verifyNonce (
  nonce: string,
=======
export async function verifyNonce(
  nonce: Base64String,
>>>>>>> 15ee3c70
  wallet: WalletInterface,
  counterparty: WalletCounterparty = 'self'
): Promise<boolean> {
  // Convert nonce from base64 string to Uint8Array
  const buffer = Utils.toArray(nonce, 'base64')

  // Split the nonce buffer
  const data = buffer.slice(0, 16)
  const hmac = buffer.slice(16)

  // Calculate the HMAC
  const { valid } = await wallet.verifyHmac({
    data,
    hmac,
    protocolID: [2, 'server hmac'],
    keyID: Utils.toUTF8(data),
    counterparty
  })

  return valid
}<|MERGE_RESOLUTION|>--- conflicted
+++ resolved
@@ -7,13 +7,8 @@
  * @param counterparty - The counterparty to the nonce creation. Defaults to 'self'.
  * @returns The status of the validation
  */
-<<<<<<< HEAD
-export async function verifyNonce (
-  nonce: string,
-=======
 export async function verifyNonce(
   nonce: Base64String,
->>>>>>> 15ee3c70
   wallet: WalletInterface,
   counterparty: WalletCounterparty = 'self'
 ): Promise<boolean> {
