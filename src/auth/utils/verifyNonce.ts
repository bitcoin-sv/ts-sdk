import * as Utils from '../../primitives/utils.js'
import { WalletInterface, WalletCounterparty, Base64String } from '../../wallet/Wallet.interfaces.js'

/**
 * Verifies a nonce derived from a wallet
 * @param nonce - A nonce to verify as a base64 string.
 * @param wallet
 * @param counterparty - The counterparty to the nonce creation. Defaults to 'self'.
 * @returns The status of the validation
 */
<<<<<<< HEAD
export async function verifyNonce (
  nonce: string,
=======
export async function verifyNonce(
  nonce: Base64String,
>>>>>>> f93ec636
  wallet: WalletInterface,
  counterparty: WalletCounterparty = 'self'
): Promise<boolean> {
  // Convert nonce from base64 string to Uint8Array
  const buffer = Utils.toArray(nonce, 'base64')

  // Split the nonce buffer
  const data = buffer.slice(0, 16)
  const hmac = buffer.slice(16)

  // Calculate the HMAC
  const { valid } = await wallet.verifyHmac({
    data,
    hmac,
    protocolID: [2, 'server hmac'],
    keyID: Utils.toUTF8(data),
    counterparty
  })

  return valid
}<|MERGE_RESOLUTION|>--- conflicted
+++ resolved
@@ -8,13 +8,8 @@
  * @param counterparty - The counterparty to the nonce creation. Defaults to 'self'.
  * @returns The status of the validation
  */
-<<<<<<< HEAD
-export async function verifyNonce (
-  nonce: string,
-=======
 export async function verifyNonce(
   nonce: Base64String,
->>>>>>> f93ec636
   wallet: WalletInterface,
   counterparty: WalletCounterparty = 'self'
 ): Promise<boolean> {
