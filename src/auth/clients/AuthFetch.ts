--- conflicted
+++ resolved
@@ -19,9 +19,6 @@
   body?: any
   retryCounter?: number
 }
-<<<<<<< HEAD
-interface AuthPeer { peer: Peer, identityKey?: string, supportsMutualAuth?: boolean }
-=======
 
 interface AuthPeer {
   peer: Peer
@@ -29,7 +26,6 @@
   supportsMutualAuth?: boolean
   pendingCertificateRequests: Array<true>
 }
->>>>>>> f93ec636
 
 const PAYMENT_VERSION = '1.0'
 
@@ -73,13 +69,8 @@
    *
    * @throws Will throw an error if unsupported headers are used or other validation fails.
    */
-<<<<<<< HEAD
-  async fetch (url: string, config: SimplifiedFetchRequestOptions = {}): Promise<Response> {
-    if (config.retryCounter) {
-=======
   async fetch(url: string, config: SimplifiedFetchRequestOptions = {}): Promise<Response> {
     if (typeof config.retryCounter === 'number') {
->>>>>>> f93ec636
       if (config.retryCounter <= 0) {
         throw new Error('Request failed after maximum number of retries.')
       }
@@ -193,15 +184,6 @@
             responseBody = responseReader.read(responseBodyBytes)
           }
 
-<<<<<<< HEAD
-            // Create the Response object
-            const responseValue = new Response(
-              (responseBody != null) ? new Uint8Array(responseBody) : null, {
-                status: statusCode,
-                statusText: `${statusCode}`,
-                headers: new Headers(responseHeaders)
-              })
-=======
           // Create the Response object
           const responseValue = new Response(
             responseBody ? new Uint8Array(responseBody) : null,
@@ -211,7 +193,6 @@
               headers: new Headers(responseHeaders)
             }
           )
->>>>>>> f93ec636
 
           // Resolve or reject the correct request with the response data
           this.callbacks[requestNonceAsBase64].resolve(responseValue)
@@ -276,13 +257,8 @@
     const parsedUrl = new URL(baseUrl)
     const baseURL = parsedUrl.origin
 
-<<<<<<< HEAD
-    let peerToUse: { peer: Peer, identityKey?: string }
-    if (this.peers[baseURL]) {
-=======
     let peerToUse: { peer: Peer; identityKey?: string }
     if (typeof this.peers[baseURL] !== 'undefined') {
->>>>>>> f93ec636
       peerToUse = { peer: this.peers[baseURL].peer }
     } else {
       const newTransport = new SimplifiedFetchTransport(baseURL)
@@ -298,11 +274,7 @@
     }
 
     // Return a promise that resolves when certificates are received
-<<<<<<< HEAD
-    return await new Promise<VerifiableCertificate[]>(async (resolve, reject) => {
-=======
     return await new Promise<VerifiableCertificate[]>((async (resolve, reject) => {
->>>>>>> f93ec636
       // Set up the listener before making the request
       const callbackId = peerToUse.peer.listenForCertificatesReceived((_senderPublicKey: string, certs: VerifiableCertificate[]) => {
         peerToUse.peer.stopListeningForCertificatesReceived(callbackId)
@@ -526,13 +498,8 @@
     return await this.fetch(url, config)
   }
 
-<<<<<<< HEAD
-  private async normalizeBodyToNumberArray (body: BodyInit | null | undefined): Promise<number[]> {
-    // 1. Null / undefined
-=======
   private async normalizeBodyToNumberArray(body: BodyInit | null | undefined): Promise<number[]> {
     // 0. Null / undefined
->>>>>>> f93ec636
     if (body == null) {
       return []
     }
