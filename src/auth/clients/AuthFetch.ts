// @ts-nocheck
import { Utils, Random, P2PKH, PublicKey, WalletInterface, createNonce } from '../../../mod.js'
import { Peer } from '../Peer.js'
import { SimplifiedFetchTransport } from '../transports/SimplifiedFetchTransport.js'
import { SessionManager } from '../SessionManager.js'
import { RequestedCertificateSet } from '../types.js'
import { VerifiableCertificate } from '../certificates/VerifiableCertificate.js'
import { Writer } from '../../primitives/utils.js'
import { getVerifiableCertificates } from '../utils/index.js'

interface SimplifiedFetchRequestOptions {
  method?: string
  headers?: Record<string, string>
  body?: any
  retryCounter?: number
}
<<<<<<< HEAD
interface AuthPeer { peer: Peer, identityKey?: string, supportsMutualAuth?: boolean }
=======

interface AuthPeer {
  peer: Peer
  identityKey?: string
  supportsMutualAuth?: boolean
  pendingCertificateRequests: Array<true>
}
>>>>>>> 15ee3c70

const PAYMENT_VERSION = '1.0'

/**
 * AuthFetch provides a lightweight fetch client for interacting with servers
 * over a simplified HTTP transport mechanism. It integrates session management, peer communication,
 * and certificate handling to enable secure and mutually-authenticated requests.
 *
 * Additionally, it automatically handles 402 Payment Required responses by creating
 * and sending BSV payment transactions when necessary.
 */
export class AuthFetch {
  private readonly sessionManager: SessionManager
  private readonly wallet: WalletInterface
  private callbacks: Record<string, { resolve: Function, reject: Function }> = {}
  private readonly certificatesReceived: VerifiableCertificate[] = []
  private readonly requestedCertificates?: RequestedCertificateSet
  peers: Record<string, AuthPeer> = {}

  /**
  * Constructs a new AuthFetch instance.
  * @param wallet - The wallet instance for signing and authentication.
  * @param requestedCertificates - Optional set of certificates to request from peers.
  */
  constructor (wallet: WalletInterface, requestedCertificates?: RequestedCertificateSet, sessionManager?: SessionManager) {
    this.wallet = wallet
    this.requestedCertificates = requestedCertificates
    this.sessionManager = (sessionManager != null) || new SessionManager()
  };

  /**
   * Mutually authenticates and sends a HTTP request to a server.
   *
   * 1) Attempt the request.
   * 2) If 402 Payment Required, automatically create and send payment.
   * 3) Return the final response.
   *
   * @param url - The URL to send the request to.
   * @param config - Configuration options for the request, including method, headers, and body.
   * @returns A promise that resolves with the server's response, structured as a Response-like object.
   *
   * @throws Will throw an error if unsupported headers are used or other validation fails.
   */
<<<<<<< HEAD
  async fetch (url: string, config: SimplifiedFetchRequestOptions = {}): Promise<Response> {
    if (config.retryCounter) {
=======
  async fetch(url: string, config: SimplifiedFetchRequestOptions = {}): Promise<Response> {
    if (typeof config.retryCounter === 'number') {
>>>>>>> 15ee3c70
      if (config.retryCounter <= 0) {
        throw new Error('Request failed after maximum number of retries.')
      }
      config.retryCounter--
    }
    const response = await new Promise<Response>((async (resolve, reject) => {
      try {
        // Apply defaults
        const { method = 'GET', headers = {}, body } = config

        // Extract a base url
        const parsedUrl = new URL(url)
        const baseURL = parsedUrl.origin

        // Create a new transport for this base url if needed
        let peerToUse: AuthPeer
        if (typeof this.peers[baseURL] === 'undefined') {
          // Create a peer for the request
          const newTransport = new SimplifiedFetchTransport(baseURL)
          peerToUse = {
            peer: new Peer(this.wallet, newTransport, this.requestedCertificates, this.sessionManager),
            pendingCertificateRequests: []
          }
          this.peers[baseURL] = peerToUse
          this.peers[baseURL].peer.listenForCertificatesReceived((senderPublicKey: string, certs: VerifiableCertificate[]) => {
            this.certificatesReceived.push(...certs)
          })
          this.peers[baseURL].peer.listenForCertificatesRequested((async (verifier: string, requestedCertificates: RequestedCertificateSet) => {
            try {
              this.peers[baseURL].pendingCertificateRequests.push(true)
              const certificatesToInclude = await getVerifiableCertificates(
                this.wallet,
                requestedCertificates,
                verifier
              )
              await this.peers[baseURL].peer.sendCertificateResponse(verifier, certificatesToInclude)
            } finally {
              // Give the backend 500 ms to process the certificates we just sent, before releasing the queue entry
              await new Promise(resolve => setTimeout(resolve, 500))
              this.peers[baseURL].pendingCertificateRequests.shift()
            }
          }) as Function)
        } else {
          // Check if there's a session associated with this baseURL
          if (this.peers[baseURL].supportsMutualAuth === false) {
            // Use standard fetch if mutual authentication is not supported
            try {
              const response = await this.handleFetchAndValidate(url, config, this.peers[baseURL])
              resolve(response)
            } catch (error) {
              reject(error)
            }
            return
          }
          peerToUse = this.peers[baseURL]
        }

        // Serialize the simplified fetch request.
        const requestNonce = Random(32)
        const requestNonceAsBase64 = Utils.toBase64(requestNonce)

        const writer = await this.serializeRequest(
          method,
          headers,
          body,
          parsedUrl,
          requestNonce
        )

        // Setup general message listener to resolve requests once a response is received
        this.callbacks[requestNonceAsBase64] = { resolve, reject }
        const listenerId = peerToUse.peer.listenForGeneralMessages((senderPublicKey: string, payload: number[]) => {
          // Create a reader
          const responseReader = new Utils.Reader(payload)
          // Deserialize first 32 bytes of payload
          const responseNonceAsBase64 = Utils.toBase64(responseReader.read(32))
          if (responseNonceAsBase64 !== requestNonceAsBase64) {
            return
          }
          peerToUse.peer.stopListeningForGeneralMessages(listenerId)

          // Save the identity key for the peer for future requests, since we have it here.
          this.peers[baseURL].identityKey = senderPublicKey
          this.peers[baseURL].supportsMutualAuth = true

          // Status code
          const statusCode = responseReader.readVarIntNum()

          // Headers
          const responseHeaders = {}
          const nHeaders = responseReader.readVarIntNum()
          if (nHeaders > 0) {
            for (let i = 0; i < nHeaders; i++) {
              const nHeaderKeyBytes = responseReader.readVarIntNum()
              const headerKeyBytes = responseReader.read(nHeaderKeyBytes)
              const headerKey = Utils.toUTF8(headerKeyBytes)
              const nHeaderValueBytes = responseReader.readVarIntNum()
              const headerValueBytes = responseReader.read(nHeaderValueBytes)
              const headerValue = Utils.toUTF8(headerValueBytes)
              responseHeaders[headerKey] = headerValue
            }
          }

          // Add back the server identity key header
          responseHeaders['x-bsv-auth-identity-key'] = senderPublicKey

          // Body
          let responseBody
          const responseBodyBytes = responseReader.readVarIntNum()
          if (responseBodyBytes > 0) {
            responseBody = responseReader.read(responseBodyBytes)
          }

<<<<<<< HEAD
            // Create the Response object
            const responseValue = new Response(
              (responseBody != null) ? new Uint8Array(responseBody) : null, {
                status: statusCode,
                statusText: `${statusCode}`,
                headers: new Headers(responseHeaders)
              })
=======
          // Create the Response object
          const responseValue = new Response(
            responseBody ? new Uint8Array(responseBody) : null,
            {
              status: statusCode,
              statusText: `${statusCode}`,
              headers: new Headers(responseHeaders)
            }
          )
>>>>>>> 15ee3c70

          // Resolve or reject the correct request with the response data
          this.callbacks[requestNonceAsBase64].resolve(responseValue)

          // Clean up
          delete this.callbacks[requestNonceAsBase64]
        })

        // Before sending general messages to the peer, ensure that no certificate requests are pending.
        // This way, the user would need to choose to either allow or reject the certificate request first.
        // If the server has a resource that requires certificates to be sent before access would be granted,
        // this makes sure the user has a chance to send the certificates before the resource is requested.
        if (peerToUse.pendingCertificateRequests.length > 0) {
          await new Promise(resolve => {
            setInterval(() => {
              if (peerToUse.pendingCertificateRequests.length === 0) {
                resolve()
              }
            }, 100) // Check every 100 ms for the user to finish responding
          })
        }

        // Send the request, now that all listeners are set up
        await peerToUse.peer.toPeer(writer.toArray(), peerToUse.identityKey).catch(async error => {
          if (error.message.includes('Session not found for nonce')) {
            delete this.peers[baseURL]
            config.retryCounter ??= 3
            const response = await this.fetch(url, config)
            resolve(response)
          }
          if (error.message.includes('HTTP server failed to authenticate')) {
            try {
              const response = await this.handleFetchAndValidate(url, config, peerToUse)
              resolve(response)
            } catch (fetchError) {
              reject(fetchError)
            }
          } else {
            reject(error)
          }
        })
      } catch (e) {
        reject(e)
      }
    }) as Function)

    // Check if server requires payment to access the requested route
    if (response.status === 402) {
      // Create and attach a payment, then retry
      return await this.handlePaymentAndRetry(url, config, response)
    }

    return response
  }

  /**
   * Request Certificates from a Peer
   * @param baseUrl
   * @param certificatesToRequest
   */
  async sendCertificateRequest (baseUrl: string, certificatesToRequest: RequestedCertificateSet): Promise<VerifiableCertificate[]> {
    const parsedUrl = new URL(baseUrl)
    const baseURL = parsedUrl.origin

<<<<<<< HEAD
    let peerToUse: { peer: Peer, identityKey?: string }
    if (this.peers[baseURL]) {
=======
    let peerToUse: { peer: Peer; identityKey?: string }
    if (typeof this.peers[baseURL] !== 'undefined') {
>>>>>>> 15ee3c70
      peerToUse = { peer: this.peers[baseURL].peer }
    } else {
      const newTransport = new SimplifiedFetchTransport(baseURL)
      peerToUse = {
        peer: new Peer(
          this.wallet,
          newTransport,
          this.requestedCertificates,
          this.sessionManager
        )
      }
      this.peers[baseURL] = peerToUse
    }

    // Return a promise that resolves when certificates are received
<<<<<<< HEAD
    return await new Promise<VerifiableCertificate[]>(async (resolve, reject) => {
=======
    return await new Promise<VerifiableCertificate[]>((async (resolve, reject) => {
>>>>>>> 15ee3c70
      // Set up the listener before making the request
      const callbackId = peerToUse.peer.listenForCertificatesReceived((_senderPublicKey: string, certs: VerifiableCertificate[]) => {
        peerToUse.peer.stopListeningForCertificatesReceived(callbackId)
        this.certificatesReceived.push(...certs)
        resolve(certs)
      })

      try {
        // Initiate the certificate request
        await peerToUse.peer.requestCertificates(certificatesToRequest, peerToUse.identityKey)
      } catch (err) {
        peerToUse.peer.stopListeningForCertificatesReceived(callbackId)
        reject(err)
      }
    }) as Function)
  }

  /**
   * Return any certificates we've collected thus far, then clear them out.
   */
  public consumeReceivedCertificates (): VerifiableCertificate[] {
    return this.certificatesReceived.splice(0)
  }

  /**
   * Serializes the HTTP request to be sent over the Transport.
   *
   * @param method - The HTTP method (e.g., 'GET', 'POST') for the request.
   * @param headers - A record of HTTP headers to include in the request.
   * @param body - The body of the request, if applicable (e.g., for POST/PUT requests).
   * @param parsedUrl - The parsed URL object containing the full request URL.
   * @param requestNonce - A unique random nonce to ensure request integrity.
   * @returns A promise that resolves to a `Writer` containing the serialized request.
   *
   * @throws Will throw an error if unsupported headers are used or serialization fails.
   */
  private async serializeRequest (
    method: string,
    headers: Record<string, string>,
    body: any,
    parsedUrl: URL,
    requestNonce: number[]
  ): Promise<Writer> {
    const writer = new Utils.Writer()
    // Write request nonce
    writer.write(requestNonce)
    // Method length
    writer.writeVarIntNum(method.length)
    // Method
    writer.write(Utils.toArray(method))

    // Handle pathname (e.g. /path/to/resource)
    if (parsedUrl.pathname.length > 0) {
      // Pathname length
      const pathnameAsArray = Utils.toArray(parsedUrl.pathname)
      writer.writeVarIntNum(pathnameAsArray.length)
      // Pathname
      writer.write(pathnameAsArray)
    } else {
      writer.writeVarIntNum(-1)
    }

    // Handle search params (e.g. ?q=hello)
    if (parsedUrl.search.length > 0) {
      // search length
      const searchAsArray = Utils.toArray(parsedUrl.search)
      writer.writeVarIntNum(searchAsArray.length)
      // search
      writer.write(searchAsArray)
    } else {
      writer.writeVarIntNum(-1)
    }

    // Construct headers to send / sign:
    // - Custom headers prefixed with x-bsv are included
    // - x-bsv-auth headers are not allowed
    // - content-type and authorization are signed by client
    const includedHeaders: Array<[string, string]> = []
    for (let [k, v] of Object.entries(headers)) {
      k = k.toLowerCase() // We will always sign lower-case header keys
      if (k.startsWith('x-bsv-') || k === 'content-type' || k === 'authorization') {
        if (k.startsWith('x-bsv-auth')) {
          throw new Error('No BSV auth headers allowed here!')
        }
        includedHeaders.push([k, v])
      } else {
        throw new Error('Unsupported header in the simplified fetch implementation. Only content-type, authorization, and x-bsv-* headers are supported.')
      }
    }

    // nHeaders
    writer.writeVarIntNum(includedHeaders.length)
    for (let i = 0; i < includedHeaders.length; i++) {
      // headerKeyLength
      const headerKeyAsArray = Utils.toArray(includedHeaders[i][0], 'utf8')
      writer.writeVarIntNum(headerKeyAsArray.length)
      // headerKey
      writer.write(headerKeyAsArray)
      // headerValueLength
      const headerValueAsArray = Utils.toArray(includedHeaders[i][1], 'utf8')
      writer.writeVarIntNum(headerValueAsArray.length)
      // headerValue
      writer.write(headerValueAsArray)
    }

    // If method typically carries a body and body is undefined, default it
    // This prevents signature verification errors due to mismatch default body types with express
    const methodsThatTypicallyHaveBody = ['POST', 'PUT', 'PATCH', 'DELETE']
    if (methodsThatTypicallyHaveBody.includes(method.toUpperCase()) && body === undefined) {
      // Check if content-type is application/json
      const contentTypeHeader = includedHeaders.find(([k]) => k === 'content-type')
      if (contentTypeHeader && contentTypeHeader[1].includes('application/json')) {
        body = '{}'
      } else {
        body = ''
      }
    }

    // Handle body
    if (body) {
      const reqBody = await this.normalizeBodyToNumberArray(body) // Use the utility function
      writer.writeVarIntNum(reqBody.length)
      writer.write(reqBody)
    } else {
      writer.writeVarIntNum(-1) // No body
    }
    return writer
  }

  /**
   * Handles a non-authenticated fetch requests and validates that the server is not claiming to be authenticated.
   */
  private async handleFetchAndValidate (url: string, config: RequestInit, peerToUse: AuthPeer): Promise<Response> {
    const response = await fetch(url, config)
    response.headers.forEach(header => {
      if (header.toLocaleLowerCase().startsWith('x-bsv')) {
        throw new Error('The server is trying to claim it has been authenticated when it has not!')
      }
    })

    if (response.ok) {
      peerToUse.supportsMutualAuth = false
      return response
    } else {
      throw new Error(`Request failed with status: ${response.status}`)
    }
  }

  /**
   * If we get 402 Payment Required, we build a transaction via wallet.createAction()
   * and re-attempt the request with an x-bsv-payment header.
   */
  private async handlePaymentAndRetry (
    url: string,
    config: SimplifiedFetchRequestOptions = {},
    originalResponse: Response
  ): Promise<Response | null> {
    // Make sure the server is using the correct payment version
    const paymentVersion = originalResponse.headers.get('x-bsv-payment-version')
    if (!paymentVersion || paymentVersion !== PAYMENT_VERSION) {
      throw new Error(`Unsupported x-bsv-payment-version response header. Client version: ${PAYMENT_VERSION}, Server version: ${paymentVersion}`)
    }

    // Get required headers from the 402 response
    const satoshisRequiredHeader = originalResponse.headers.get(
      'x-bsv-payment-satoshis-required'
    )
    if (!satoshisRequiredHeader) {
      throw new Error('Missing x-bsv-payment-satoshis-required response header.')
    }
    const satoshisRequired = parseInt(satoshisRequiredHeader)
    if (isNaN(satoshisRequired) || satoshisRequired <= 0) {
      throw new Error('Invalid x-bsv-payment-satoshis-required response header value.')
    }

    const serverIdentityKey = originalResponse.headers.get('x-bsv-auth-identity-key')
    if (!serverIdentityKey) {
      throw new Error('Missing x-bsv-auth-identity-key response header.')
    }

    const derivationPrefix = originalResponse.headers.get('x-bsv-payment-derivation-prefix')
    if (typeof derivationPrefix !== 'string' || derivationPrefix.length < 1) {
      throw new Error('Missing x-bsv-payment-derivation-prefix response header.')
    }

    // Create a random suffix for the derivation path
    const derivationSuffix = await createNonce(this.wallet)

    // Derive the script hex from the server identity key
    const { publicKey: derivedPublicKey } = await this.wallet.getPublicKey({
      protocolID: [2, '3241645161d8'], // wallet payment protocol
      keyID: `${derivationPrefix} ${derivationSuffix}`,
      counterparty: serverIdentityKey
    })
    const lockingScript = new P2PKH().lock(PublicKey.fromString(derivedPublicKey).toAddress()).toHex()

    // Create the payment transaction using createAction
    const { tx } = await this.wallet.createAction({
      description: `Payment for request to ${new URL(url).origin}`,
      outputs: [{
        satoshis: satoshisRequired,
        lockingScript,
        customInstructions: JSON.stringify({ derivationPrefix, derivationSuffix, payee: serverIdentityKey }),
        outputDescription: 'HTTP request payment'
      }],
      options: {
        randomizeOutputs: false
      }
    })

    // Attach the payment to the request headers
    config.headers = (config.headers != null) || {}
    config.headers['x-bsv-payment'] = JSON.stringify({
      derivationPrefix,
      derivationSuffix,
      transaction: Utils.toBase64(tx)
    })
    config.retryCounter ??= 3

    // Re-attempt request with payment attached
    return await this.fetch(url, config)
  }

<<<<<<< HEAD
  private async normalizeBodyToNumberArray (body: BodyInit | null | undefined): Promise<number[]> {
    // 1. Null / undefined
=======
  private async normalizeBodyToNumberArray(body: BodyInit | null | undefined): Promise<number[]> {
    // 0. Null / undefined
>>>>>>> 15ee3c70
    if (body == null) {
      return []
    }

    // 1. object
    if (typeof body === 'object') {
      return Utils.toArray(JSON.stringify(body, 'utf8'))
    }

    // 2. number[]
    if (Array.isArray(body) && body.every((item) => typeof item === 'number')) {
      return body // Return the array as is
    }

    // 3. string
    if (typeof body === 'string') {
      return Utils.toArray(body, 'utf8')
    }

    // 4. ArrayBuffer / TypedArrays
    if (body instanceof ArrayBuffer || ArrayBuffer.isView(body)) {
      const typedArray = body instanceof ArrayBuffer ? new Uint8Array(body) : new Uint8Array(body.buffer)
      return Array.from(typedArray)
    }

    // 5. Blob
    if (body instanceof Blob) {
      const arrayBuffer = await body.arrayBuffer()
      return Array.from(new Uint8Array(arrayBuffer))
    }

    // 6. FormData
    if (body instanceof FormData) {
      const entries: Array<[string, string]> = []
      body.forEach((value, key) => {
        entries.push([key, value.toString()])
      })
      const urlEncoded = new URLSearchParams(entries).toString()
      return Utils.toArray(urlEncoded, 'utf8')
    }

    // 7. URLSearchParams
    if (body instanceof URLSearchParams) {
      return Utils.toArray(body.toString(), 'utf8')
    }

    // 8. ReadableStream
    if (body instanceof ReadableStream) {
      throw new Error('ReadableStream cannot be directly converted to number[].')
    }

    // 9. Fallback
    throw new Error('Unsupported body type in this SimplifiedFetch implementation.')
  }
}<|MERGE_RESOLUTION|>--- conflicted
+++ resolved
@@ -14,9 +14,6 @@
   body?: any
   retryCounter?: number
 }
-<<<<<<< HEAD
-interface AuthPeer { peer: Peer, identityKey?: string, supportsMutualAuth?: boolean }
-=======
 
 interface AuthPeer {
   peer: Peer
@@ -24,7 +21,6 @@
   supportsMutualAuth?: boolean
   pendingCertificateRequests: Array<true>
 }
->>>>>>> 15ee3c70
 
 const PAYMENT_VERSION = '1.0'
 
@@ -68,13 +64,8 @@
    *
    * @throws Will throw an error if unsupported headers are used or other validation fails.
    */
-<<<<<<< HEAD
-  async fetch (url: string, config: SimplifiedFetchRequestOptions = {}): Promise<Response> {
-    if (config.retryCounter) {
-=======
   async fetch(url: string, config: SimplifiedFetchRequestOptions = {}): Promise<Response> {
     if (typeof config.retryCounter === 'number') {
->>>>>>> 15ee3c70
       if (config.retryCounter <= 0) {
         throw new Error('Request failed after maximum number of retries.')
       }
@@ -188,15 +179,6 @@
             responseBody = responseReader.read(responseBodyBytes)
           }
 
-<<<<<<< HEAD
-            // Create the Response object
-            const responseValue = new Response(
-              (responseBody != null) ? new Uint8Array(responseBody) : null, {
-                status: statusCode,
-                statusText: `${statusCode}`,
-                headers: new Headers(responseHeaders)
-              })
-=======
           // Create the Response object
           const responseValue = new Response(
             responseBody ? new Uint8Array(responseBody) : null,
@@ -206,7 +188,6 @@
               headers: new Headers(responseHeaders)
             }
           )
->>>>>>> 15ee3c70
 
           // Resolve or reject the correct request with the response data
           this.callbacks[requestNonceAsBase64].resolve(responseValue)
@@ -271,13 +252,8 @@
     const parsedUrl = new URL(baseUrl)
     const baseURL = parsedUrl.origin
 
-<<<<<<< HEAD
-    let peerToUse: { peer: Peer, identityKey?: string }
-    if (this.peers[baseURL]) {
-=======
     let peerToUse: { peer: Peer; identityKey?: string }
     if (typeof this.peers[baseURL] !== 'undefined') {
->>>>>>> 15ee3c70
       peerToUse = { peer: this.peers[baseURL].peer }
     } else {
       const newTransport = new SimplifiedFetchTransport(baseURL)
@@ -293,11 +269,7 @@
     }
 
     // Return a promise that resolves when certificates are received
-<<<<<<< HEAD
-    return await new Promise<VerifiableCertificate[]>(async (resolve, reject) => {
-=======
     return await new Promise<VerifiableCertificate[]>((async (resolve, reject) => {
->>>>>>> 15ee3c70
       // Set up the listener before making the request
       const callbackId = peerToUse.peer.listenForCertificatesReceived((_senderPublicKey: string, certs: VerifiableCertificate[]) => {
         peerToUse.peer.stopListeningForCertificatesReceived(callbackId)
@@ -521,13 +493,8 @@
     return await this.fetch(url, config)
   }
 
-<<<<<<< HEAD
-  private async normalizeBodyToNumberArray (body: BodyInit | null | undefined): Promise<number[]> {
-    // 1. Null / undefined
-=======
   private async normalizeBodyToNumberArray(body: BodyInit | null | undefined): Promise<number[]> {
     // 0. Null / undefined
->>>>>>> 15ee3c70
     if (body == null) {
       return []
     }
