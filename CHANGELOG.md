# CHANGELOG for `@bsv/sdk`

All notable changes to this project will be documented in this file. The format is based on [Keep a Changelog](https://keepachangelog.com/en/1.0.0/), and this project adheres to [Semantic Versioning](https://semver.org/spec/v2.0.0.html).

## Table of Contents

- [Unreleased](#unreleased)
- [1.5.2 - 2025-05-28](#152---2025-05-28)
- [1.5.1 - 2025-05-13](#151---2025-05-13)
- [1.5.0 - 2025-05-09](#150---2025-05-09)
  - Hereon compatible with Metanet Mobile v0.0.1
- [1.4.23 - 2025-04-29](#1423---2025-04-29)
- [1.4.22 - 2025-04-27](#1422---2025-04-27)
- [1.4.21 - 2025-04-13](#1421---2025-04-17)
- [1.4.20 - 2025-04-23](#1420---2025-04-23)
- [1.4.19 - 2025-04-09](#1419---2025-04-09)
- [1.4.18 - 2025-04-02](#1418---2025-04-02)
- [1.4.17 - 2025-04-01](#1417---2025-04-01)
- [1.4.16 - 2025-04-01](#1416---2025-04-01)
- [1.4.15 - 2025-03-31](#1415---2025-03-31)
- [1.4.14 - 2025-03-31](#1414---2025-03-31)
- [1.4.13 - 2025-03-30](#1413---2025-03-30)
- [1.4.12 - 2025-03-28](#1412---2025-03-28)
- [1.4.11 - 2025-03-25](#1411---2025-03-25)
- [1.4.10 - 2025-03-24](#1410---2025-03-24)
- [1.4.8 - 2025-03-17](#148---2025-03-17)
- [1.4.7 - 2025-03-17](#147---2025-03-17)
- [1.4.6 - 2025-03-15](#146---2025-03-15)
- [1.4.5 - 2025-03-15](#145---2025-03-15)
- [1.4.4 - 2025-03-15](#144---2025-03-15)
- [1.4.3 - 2025-03-14](#143---2025-03-14)
- [1.4.2 - 2025-03-13](#142---2025-03-13)
- [1.4.1 - 2025-03-12](#141---2025-03-12)
- [1.4.0 - 2025-03-10](#140---2025-03-7)
  - Scope increase to include Identity, Storage, and Message Box client functionality
- [1.3.36 - 2025-03-07](#1336---2025-03-7)
- [1.3.35 - 2025-03-07](#1335---2025-03-7)
- [1.3.34 - 2025-03-06](#1334---2025-03-6)
- [1.3.33 - 2025-03-06](#1333---2025-03-6)
- [1.3.32 - 2025-03-06](#1332---2025-03-6)
- [1.3.30 - 2025-03-05](#1330---2025-03-5)
- [1.3.29 - 2025-03-05](#1329---2025-03-5)
- [1.3.28 - 2025-02-28](#1328---2025-02-28)
- [1.3.27 - 2025-02-28](#1327---2025-02-28)
- [1.3.26 - 2025-02-28](#1326---2025-02-28)
- [1.3.25 - 2025-02-27](#1325---2025-02-27)
- [1.3.24 - 2025-02-22](#1324---2025-02-22)
- [1.3.23 - 2025-02-21](#1323---2025-02-21)
- [1.3.22 - 2025-02-19](#1322---2025-02-19)
- [1.3.21 - 2025-02-17](#1321---2025-02-17)
- [1.3.20- 2025-02-11](#1320---2025-02-17)
- [1.3.19 - 2025-02-16](#1319---2025-02-16)
- [1.3.18 - 2025-02-12](#1318---2025-02-12)
- [1.3.17- 2025-02-11](#1317---2025-02-11)
- [1.3.15- 2025-02-07](#1315---2025-02-07)
- [1.3.14- 2025-02-07](#1314---2025-02-07)
- [1.3.12 - 2025-01-29](#139---2025-01-29)
- [1.3.11 - 2025-01-28](#139---2025-01-28)
- [1.3.10 - 2025-01-27](#139---2025-01-27)
- [1.3.9 - 2025-01-23](#139---2025-01-23)
- [1.3.8 - 2025-01-20](#138---2025-01-20)
- [1.3.7 - 2025-01-18](#137---2025-01-18)
- [1.3.6 - 2025-01-17](#136---2025-01-17)
- [1.3.4 - 2025-01-17](#134---2025-01-17)
- [1.3.3 - 2025-01-13](#133---2025-01-13)
- [1.3.2 - 2025-01-13](#132---2025-01-13)
- [1.3.1 - 2025-01-13](#131---2025-01-13)
- [1.3.0 - 2025-01-11](#130---2025-01-11)
  - Scope increase to include [auth](./src/auth/) Mutual Authentication and Monetization Framework
- [1.2.22 - 2025-01-06](#1222---2025-01-06)
- [1.2.21 - 2025-01-03](#1221---2025-01-03)
- [1.2.19 - 2024-12-19](#1219---2024-12-19)
- [1.2.18 - 2024-12-19](#1218---2024-12-19)
- [1.2.17 - 2024-12-18](#1217---2024-12-18)
- [1.2.15 - 2024-12-16](#1215---2024-12-16)
- [1.2.14 - 2024-12-14](#1214---2024-12-14)
- [1.2.13 - 2024-12-13](#1213---2024-12-13)
- [1.2.12 - 2024-12-12](#1212---2024-12-12)
- [1.2.11 - 2024-12-10](#1211---2024-12-10)
- [1.2.10 - 2024-12-10](#1210---2024-12-10)
- [1.2.9 - 2024-12-06](#129---2024-12-06)
- [1.2.8 - 2024-12-02](#128---2024-12-02)
- [1.2.7 - 2024-12-02](#127---2024-12-02)
- [1.2.6 - 2024-11-30](#126---2024-11-30)
- [1.2.5 - 2024-11-30](#125---2024-11-30)
- [1.2.4 - 2024-11-29](#124---2024-11-29)
- [1.2.3 - 2024-11-26](#123---2024-11-26)
- [1.2.2 - 2024-11-26](#122---2024-11-26)
- [1.2.1 - 2024-11-25](#121---2024-11-25)
- [1.2.0 - 2024-11-25](#120---2024-11-25)
  - Scope increase to include [wallet](./src/wallet/) and [overlay-tools](./src/overlay-tools/)
- [1.1.33 - 2024-11-22](#1133---2024-11-22)
- [1.1.32 - 2024-11-22](#1132---2024-11-22)
- [1.1.30 - 2024-11-02](#1130---2024-11-02)
- [1.1.29 - 2024-10-23](#1129---2024-10-23)
- [1.1.28 - 2024-10-23](#1128---2024-10-23)
- [1.1.26 - 2024-10-22](#1126---2024-10-22)
- [1.1.25 - 2024-10-21](#1125---2024-10-21)
- [1.1.24 - 2024-10-04](#1124---2024-10-04)
- [1.1.22 - 2024-09-02](#1122---2024-09-02)
- [1.1.21 - 2024-09-02](#1121---2024-09-02)
- [1.1.17 - 2024-08-21](#1117---2024-08-21)
- [1.1.14 - 2024-07-30](#1114---2024-07-30)
- [1.1.13 - 2024-07-19](#1113---2024-07-19)
- [1.1.10 - 2024-06-28](#1110---2024-06-28)
- [1.1.8 - 2024-06-19](#118---2024-06-19)
- [1.1.6 - 2024-06-12](#116---2024-06-12)
- [1.1.5 - 2024-06-11](#115---2024-06-11)
- [1.1.4 - 2024-05-10](#114---2024-05-10)
- [1.1.0 - 2024-05-06](#110---2024-05-06)
  - First changes from open source community
- [1.0.0 - 2024-02-10](#100---2024-02-10)
  - Open Source launch
- [Template for New Releases](#template-for-new-releases)

## [Unreleased]

### Added

### Changed

### Deprecated

### Removed

### Fixed

### Security

---

<<<<<<< HEAD
## [1.5.2] - 2025-05-28

### Fixed

- Align eval mem limits with current miner policy while stopping memory attacks at 100MB
=======
## [1.5.3] - 2025-05-29

### Change

- Make verifyValid in Beef class public. It was private.
>>>>>>> 7b333c07

---

## [1.5.1] - 2025-05-13

### Fixed

- Stop parsing script chunks once we hit an op return out of a conditional block.

---

## [1.5.0] - 2025-05-09

### Added

- ReactNativeWebView substrate, intentionally keeping the JSON stringify simple option for seralization, not using base64 so that we can update JSON HTTP at the same time as ReactNativeWebView. Therefore NOT for production use yet. I'm keen to get this in here so that updating deps within apps will allow us to test many apps from within mobile context in these early days.

---

## [1.4.24] - 2025-05-01

### Added

- A binary body http client and Teranode HTTP broadcaster.

---

## [1.4.22] - 2025-04-27

### Added

- A helper function to create a VerifiableCertificate from a WalletCertificate for ease of use

---

## [1.4.22] - 2025-04-27

### Added

- Max Memory Allocation for script evaluation defaulting to 100 KB for practicality (concensus policy is 100 MB but this would kill a regular browser window for example, so users who want to do things like OP_PUSHTX with a massive ordinal in the input should explicitly set a higher limit as so:

```js
tx.verify('scripts only', new SatoshisPerKilobyte(1), 100000000)
```

Developers are encouraged to have this set to something pretty low if their app is just for P2PKH for example where allocation can be more like 35 bytes. That would prevent malicious actors sending high memory use transactions as an attack on the service.

### Changed

There was some slightly weird patterns in the Spend step method which. It was async, I think unnecessarily. It was also looping beyond the point of script execution failure. Noticable now that it will fail on exceeding the allowed memory allocation.

---

## [1.4.21] - 2025-04-17

### Fixed

- Transaction.test.js: addP2PKHOutput: removed repeated and incomplete test and added extra test to fulfill description

---

## [1.4.20] - 2025-04-23

### Fixed

- Export HTTPWalletJSON substrate.

---

## [1.4.19] - 2025-04-09

### Added

- find, list, and renew functions to the StorageUploader class along with tests for each

---

## [1.4.18] - 2025-04-02

### Changes

- LocalKVStore: Additional testing, passing.

### Added

- WERR_REVIEW_ACTIONS error class and support through HTTPWalletJson

---

## [1.4.17] - 2025-04-01

### Added

- Key value storage implementation

---

## [1.4.16] - 2025-04-01

### Fix

- Updating jest.config.js to remove warning of use of globals

### Security

- Updating dependencies

---

## [1.4.15] - 2025-03-31

### Change

- Simplified AuthFetch error handling to avoid intercepting external errors, improving the developer experience.

---

## [1.4.14] - 2025-03-31

### Change

- Tx fee update to 1 sat per kilobyte as default.

---

## [1.4.13] - 2025-03-30

### Fix

- Exported DRBG from Primitives
- Added Dev Dependencies @types/node and @jest/globals

---

## [1.4.12] - 2025-03-28

### Fix

- Removed registryOperator check from token parseLockingScript helper function.

---

## [1.4.11] - 2025-03-25

### Fix

- Sorts AuthFetch request and response headers by key before serialization to ensure a consistent order for signing and verification.

---

## [1.4.10] - 2025-03-24

### Fix

- Fix signature pre-image mismatch caused by browser-modified content-type header in AuthFetch.

---

## [1.4.9] - 2025-03-18

### Add

- Add action status 'failed' which is the result of abortAction.

---

## [1.4.8] - 2025-03-17

### Fixed

- Fix timeout in SHIP broadcaster

---

## [1.4.7] - 2025-03-17

### Fixed

- Fixed midding headers in StorageUploader
- Added check for expiryTime in StorageDownloader
- Fix timeout in lookup resolver

## [1.4.6] - 2025-03-15

### Fixed

- Fixed a bug in local-only broadcast mode


---

## [1.4.5] - 2025-03-15

### Fixed

- Fixed a bug in local-only broadcast mode

---

## [1.4.4] - 2025-03-15

### Fixed

- Fixed allow HTTP bug in broadcast facilitator

---

## [1.4.3] - 2025-03-14

### Fixed

- Bug fixes and removed ambiguity with the registration process in the RegistryClient.

---

## [1.4.2] - 2025-03-13

### Added

- Implement UHRP Storage Downloader

---

## [1.4.1] - 2025-03-12

### Added

- Implement IdentityClient
- Implement RegistryClient

---

## [1.4.0] - 2025-03-10

### Added

- Implement UHRP Storage Uploader
- Implement UHRP Storage Downloader
- Test coverage WIP

---


## [1.3.36] - 2025-03-7

### Fixed

- AuthFetch waits for pending certificate requests before exchanging data

---

## [1.3.35] - 2025-03-7

### Fixed

- Beef toBinary was missing a sortTxs() call.

---

## [1.3.34] - 2025-03-6

### Added

- Support for the Babbage testnet SLAP tracker
- Support for overlay network presets for mainnet, testnet, or local

---

## [1.3.33] - 2025-03-6

### Fixed

- Add support for privileged certificates in MasterCertificate and VerifiableCertificate classes.

---

## [1.3.32] - 2025-03-6

### Fixed

- Removed ambiguity with the keyID used in master and verifiable certificate field encryption.

---

## [1.3.31] - 2025-03-6

### Fixed

- Beef verify now checks that BUMPs contain required txids.

---

## [1.3.30] - 2025-03-5

### Fixed

- Re-handshake in AuthFetch if a server forgets about a session that the client maintained

---

## [1.3.29] - 2025-03-5

### Added

- Concurrent session management for the same peer across devices

---

## [1.3.28] - 2025-02-28

### Fixed

- Persisted payee derivation information in AuthFetch
- Use the first output index for AuthFetch payments

---

## [1.3.27] - 2025-02-28

### Fixed

- Added defaults for undefined AuthFetch request body (specifically for content-type of application/json).
- This prevents signature verification errors due to express defaults for requests with undefined body.

---

## [1.3.26] - 2025-02-28

### Fixed

- Fixed a bug with AuthFetch where when responding to error 402, the derivationSuffix was not sent to the server. 
- Updated used createNonce for the derivationSuffix creation to link it to the sender.

---

## [1.3.25] - 2025-02-27

### Fixed

- Previously, the function split each character’s 16-bit code unit into two bytes (if the high byte was non-zero), which only worked for ASCII and failed on non-ASCII/multi-byte characters. Now emojis can be encoded correctly!

---

## [1.3.24] - 2025-02-22

### Added

- Originator support to PushDrop template

---

## [1.3.23] - 2025-02-21

### Fixed

- Fixed a bug with SHIPCast's default configuration.

---

## [1.3.22] - 2025-02-19

### Fixed

- Fixed a bug with how the HTTPWalletJSON response was parsed to check for errors.

---

## [1.3.21] - 2025-02-17

### Fixed

- Update type returned in Hash.SHA512._digestHex method so that it doesn't fail tsc builds.

---

## [1.3.20] - 2025-02-17

### Fixed

- ATOMIC BEEF should use little endian encoding of the txid, rather than big endian.

---

## [1.3.19] - 2025-02-16

### Change

- Make URL, httpClient, getHttpHeaders protected instead of private to support extending WhatsOnChain class.

---

## [1.3.18] - 2025-02-12

### Fixed

- Avoid collapsing doc details. Not supported by github pages.

---

## [1.3.17] - 2025-02-11

### Fixed

- Added error handling to HTTPWalletJSON

---

## [1.3.15] - 2025-02-07

### Fixed

- Hot fix for SimplifiedFetchTransport due to a bug introduced with linting fixes.

---

## [1.3.14] - 2025-02-07

### Changed

- Fixed build issue, and conformed to ts-standard

---

## [1.3.12] - 2025-01-29

### Changed

- Modified ProtoWallet to make the KeyDeriver optional, and to allow an optional originator argument on each supported method.
- This allows any Wallet that implements WalletInterface to be a ProtoWallet.

---

## [1.3.11] - 2025-01-28

### Changed

- Refactored certificate classes and helper functions based on usage requirements in the new acquireCertificate method via the issuance path.
- Changed certain MasterCertificate methods to static functions for use-cases where an instantiated class isn't convenient.

---

## [1.3.10] - 2025-01-27

### Changed

- Create and Verify Nonce utility functions now support optional counterparty param.
- This enables the verification of nonces created by a counterparty.

---

### Changed

- Export `WalletInterface` and `ProtoWallet` but not `Wallet`
- ProtoWallet does not deal with privilege or originators

---

## [1.3.8] - 2025-01-20

### Fixed

- Fixed the double export of Beef class as named and default which was messing up the constructor somehow. Now it's a named export and that means the BEEF_V1 and V2 constants are also available as exported values.

---

## [1.3.7] - 2025-01-18

### Fixed

- Fixed the double export of Beef class as named and default which was messing up the constructor somehow. Now it's a named export and that means the BEEF_V1 and V2 constants are also available as exported values.

---

## [1.3.6] - 2025-01-17

### Added

- Consolidated certificate functionality
- Added certificate tests

---

## [1.3.4] - 2025-01-17

### Changed

Changes to cleanup and normalize types in Wallet.interfaces.ts and dependent files.

- Wallet.interfaces.ts

- KeyDeriver.ts
- CachedKeyDeriver.ts
- ProtoWallet.ts

- WalletClient.ts
- HttpWalletJSON.ts
- WalletWireTranceiver.ts
- XDM.ts
- window.CWI.ts
  
### Added

- WalletCrypto.ts: Pulled out of ProtoWallet for reuse as a base class.

---

## [1.3.3] - 2025-01-13

### Changed

- Removed unnecessary length byte of signatures in the encoding of a Certificate in Binary.

---

## [1.3.2] - 2025-01-13

### Added

- Support for last session persistence in Peer

## [1.3.1] - 2025-01-13

### Fixed

- Updated the Auth SimplifiedFetchTransport to bind window.fetch in a browser context.

---

## [1.3.0] - 2025-01-11

### Changed

- Minor Version release (should have been done at 1.2.21 due to Mutual Authentication Scope increase)
- Renamed toBin => toBinary and fromBin => fromBinary so that the methods match other classes.

---

## [1.2.22] - 2025-01-06

### Fixed

- #158
- Export certificate helpers

---

## [1.2.21] - 2025-01-03

### Added

- Implemented a Mutual Authentication and Service Monetization Framework

---

## [1.2.19] - 2024-12-19

### Added

- new method on the interface for ChainTrackers which returns the current height of the blockchain.
- Implemented a Coinbase specific MerklePath .verify conditional block which ensures the input is spendable if it's a coinbase output.

---

## [1.2.18] - 2024-12-19

### Added

- Enumerated constants for the tx data type in beef encoded transaction lists.

### Removed

- Removed the idea of "V1" and "V2" beef. There is already a version number which is encoded in the bytes, I think it's clearer if we stick to one.
- Removed the V1 capability to use txidOnly.

### Fixed

- There was a slice of the BeefTxs array in Beef which should be a splice (remove a tx) 

### Changed

- Refactored a bunch of functions on advice from Sonar Qube which suggested they were a little to dense for most people to follow.
- Refactored for loops into for-of loops where possible.
- Refactored loops where the loop counter is updated within the loop which is advised against. 

---

## [1.2.17] - 2024-12-18

### Added

Beef addComputedLeaves
MerklePath.fromReader and MerklePath constructor legalOffsetsOnly optional argument

### Fixed

Beef toBinaryAtomic now prunes transactions newer than target txid.
Beef mergeBeefTx error if both isTxidOnly
Bug [#162](https://github.com/bitcoin-sv/ts-sdk/issues/162)

---

## [1.2.15] - 2024-12-16

### Added
- A helper function for most commonly used output type. `tx.addP2PKHOutput(address, satoshis)`
- Make sure to check the provided hash is 20 bytes.

---

## [1.2.14] - 2024-12-14

### Added
- fromCoinbaseTxidAndHeight method to the MerklePath class for that special case
- added test demonstrating how to validate scripts only for one tx even when you don't have a merkle path for the previous tx.
  ```js
  // merklePath just has to be set to any object.
  sourceTransaction.merklePath = { assumeValid: true }
  tx.inputs[0].sourceTransaction = sourceTransaction
  await tx.verify('scripts only')
  ```

---

## [1.2.13] - 2024-12-13

### Added
- JSON HTTP substrate, with corresponding swagger-ui documentation.
- Example args and responses to the swagger-ui

### Added
- PrivateKey test linter errors

---

## [1.2.12] - 2024-12-12
### Added

- Added optional broadcastMany to Broadcaster interface.

## [1.2.11] - 2024-12-10
### Added

- Added a fix to ensure PrivateKeys as hex are always 64 chars in length ensuring 256 bit keys.

## [1.2.10] - 2024-12-10

### Added

Beef makeTxidOnly

### Fixed

Beef sortTx fix for partially valid and txidOnly data.

### Security

---

## [1.2.9] - 2024-12-06

### Added

- Added support for returning coinsRemoved in an overlay Submitted Transaction Execution AcKnowledgment (STEAK) message.

---

## [1.2.8] - 2024-12-02

### Added

- Stop people inadvertently creating corrupted public keys.

---

## [1.2.7] - 2024-12-02

### Added

- Define the security level of protocolIDs as a type so that we can attach a JSDoc explaining what each value means.

### Added

- Use a default value in the async fee() function when no args are used rather than requiring a value and then setting if undefined.

---

## [1.2.6] - 2024-11-30

### Added
- revealSpecificKeyLinkage requires a counterparty. 
- ProtoWallet now correctly implements the wallet interface.

---
## [1.2.5] - 2024-11-30

### Added
- Testnet capabilities & config override for node to function without error to defaultBroadcaster
- broadcastMany function to ARCBroadcaster

---

## [1.2.4] - 2024-11-29

### Added
- A "random" distributioun mode for change allocation which approximates Benford's Law in attempt to distribute the remainder of: (inputSats - knownOutputSats - txFee) across the outputs marked "change: true".

---

## [1.2.3] - 2024-11-26

### Added
- Added support for Overlay broadcast and lookup timeouts.
---

## [1.2.2] - 2024-11-26

### Added
- Updated the default ShipBroadcast config, tests, and docs.

---

## [1.2.1] - 2024-11-25

### Added
- [NPM package provenance](https://github.blog/security/supply-chain-security/introducing-npm-package-provenance/) support

---

## [1.2.0] - 2024-11-25

### Added
- Implement BRC-100 wallet interface
- Add PushDrop token template
- SHIP and SLAP overlay tooling including broadcaster and lookup

---

## [1.1.33] - 2024-11-22

### Added

Beef.toBinaryAtomic(txid: string) to serialize Beef with AtomicBEEF header.

### Fixed

Transaction.fromAtomicBEEF

1. Test for all required dependencies was ignoring BUMP hashes.
2. Test for unused transactions required additional fix.

---

## [1.1.32] - 2024-11-22

### Added

1. allowPartial optional argument to Transaction toBEEF and toAtomicBEEF to avoid errors on missing sourceTransactions.
2. findBump, findTransactionForSigning, findAtomicTransaction to Beef class.
3. mergeBeefFromParty to BeefParty
4. isValid to BeefTx, used by new sortTx.
5. Add serialized AtomicBEEF deserialization to Beef class.
6. Add atomicTxid property to Beef class.

### Fixed

1. sortTxs of Beef class fixed to handle incompletely valid data, order now matches spec for isValid true BEEF.

### Removed

1. degree property from BeefTx class, was used only by original sortTxs algorithm.

---

## [1.1.30] - 2024-11-02
### Added
- Feature - Schorr class which allows ZKP creation and verification. BRC-94 and BRC-100 related.

### Changed
- electrumEncrypt correctly allows fromPrivateKey to be omitted

## [1.1.29] - 2024-10-23
### Fixed
- ECIES ElectrumDecrypt counterparty decryption bug

## [1.1.28] - 2024-10-23
### Added
- UMD support added for use in non-standard environments.

## [1.1.26] - 2024-10-22
### Added
- Atomic BEEF serializer and deserializer for `Transaction` class
- Ability to select a TXID from a BEEF when construction a `Transaction.fromBEEF()`

## [1.1.25] - 2024-10-21
### Added
- `Beef`, `BeefTx`, and `BeefParty` classes

## [1.1.24] - 2024-10-04
### Fixed
- Addressed #125
- Optimized SPV verification

## [1.1.22] - 2024-09-02
### Added
- Base64 mode support for BSM

## [1.1.21] - 2024-09-02
### Added
- Broadcaster types have been updated to better align with Arc
- Added some convenience functions for toDER and fromDER on the point and pubkey classes where missing.
### Changed
- In the PublicKey class pubkey.toDER() to defaults to return a number[] rather than string. If a string is desired .toString() or .toDER('hex') have equivalent functionality.

## [1.1.17] - 2024-08-21
### Added
Transaction static fromReader method is now public.

## [1.1.14] - 2024-07-30
### Added
Ability to split a private key into shares using Shamir's Secret Sharing Scheme. Use like this:
```javascript
const key = PrivateKey.fromRandom()
const recovery = key.split(2, 5)
const sameKey = PrivateKey.fromShares(recovery.shares, recovery.threshold)
```

## [1.1.13] - 2024-07-19
### Fixed
Transaction SPV verification now correctly returns true for "scripts only" verification when a merkle proof is found.

## [1.1.10] - 2024-06-28
### Fixed
ARC Broadcaster correctly parses status -> code, details -> description. Adds optional txid and more to error response if provided.

## [1.1.8] - 2024-06-19
### Added
TOTP class which allows the generation of time based pass codes. Use varies but originally included for validating shared secrets between remote counterparties over a secure channel.

## [1.1.6] - 2024-06-12
### Added
- Allow Fees in historic transaction to be validated against a FeeModel.

## [1.1.5] - 2024-06-11
### Fixed
- Unnecessary `Buffer.from` in pbkdf2 function has been removed.

## [1.1.4] - 2024-05-10
### Added
- MerklePath trim function which removes data if it can be calculated. Backported from go-sdk by tonesnotes. Only affects compound Merkle paths which are not yet widely used.

### Changed
- The corresponding error messages associated with invalid MerklePaths which no longer check empty levels if they are above level 0.

## [1.1.0] - 2024-05-06

### Added
- Ability to create TransactionInputs from a utxo, creating a partial sourceTransaction. 
Use is like so:
```javascript
const input = fromUtxo({
    txid: '434555433eaca96dff6e71a4d02febd0dd3832e5ca4e5734623ca914522e17d5',
    vout: 0,
    script: '76a914d01b0b702ee90e00944342f97c772a8be83e42a288ac',
    satoshis: 1234
}, new P2PKH().unlock(key))

tx.addInput(input)
```
- Ability to create a transaction from Extended Format bytes or hex. The result being a partial sourceTransaction in each input.
```javascript
const tx = Transaction.fromHexEF('020000000000000000ef01b2faffe1e1d3c88f4092f34646c060ea2b6a93acc3010484c747ed4c051c2555080000006a4730440220392bcec91f190ce38db9bf53d03886ab63d9bd24fcf7174e8a8df21d23382ba7022038f20c1f3f6583951d01af0be30612a6c0b46d949b4aae60f42644ce513f3e55412103ea0ff49ec6fbb9cbc942d9c1fce9c04e12a91c1209b239466e0a29147da55db1ffffffff01f45500000000001976a914de337957f543c8d1fad2cfff0b57bb5b4264d91788ac0390010000000000001976a9144d255baa50a14bef4cce1eb8012a02768e8ffaa888acd3600000000000001976a91447e22d8011bb446cc3f606179e333f64a9b6206b88ac04915500000000001976a914d24cb016397008a85c88b1278a36434fdd4e801f88ac00000000')
```

### Removed
- Use of sourceSatoshis as a parameter of TransactionInput type.

### Fixed
* Increase default maxNumSize to MAX_SAFE_INJTEGER to resolve OP_BIN2NUM execution failures. by @tonesnotes in https://github.com/bitcoin-sv/ts-sdk/pull/20
* Docs examples by @ty-everett in https://github.com/bitcoin-sv/ts-sdk/pull/21
* Allow BigNumber constructor to accept a BigNumber. by @tonesnotes in https://github.com/bitcoin-sv/ts-sdk/pull/22
* Hash enc digest hex by @tonesnotes in https://github.com/bitcoin-sv/ts-sdk/pull/27
* [feature] helper function to allow Address => Locking Script by @sirdeggen in https://github.com/bitcoin-sv/ts-sdk/pull/24
* [chore] npm run doc by @sirdeggen in https://github.com/bitcoin-sv/ts-sdk/pull/26
* CRITICAL FIX for BigNumber fromSm by @tonesnotes in https://github.com/bitcoin-sv/ts-sdk/pull/30
* [feature]: Block Header Service api by @sirdeggen in https://github.com/bitcoin-sv/ts-sdk/pull/23
* Tone bug 31 by @tonesnotes in https://github.com/bitcoin-sv/ts-sdk/pull/33
* Low Level Docs by @ty-everett in https://github.com/bitcoin-sv/ts-sdk/pull/32
* push(...x) fails for large array x values by @tonesnotes in https://github.com/bitcoin-sv/ts-sdk/pull/36
* [fix] length must be that of the data, not the original argument. by @sirdeggen in https://github.com/bitcoin-sv/ts-sdk/pull/37
* [chore] ts-standard and linter stuff by @sirdeggen in https://github.com/bitcoin-sv/ts-sdk/pull/38
* [feature] compact sigs by @sirdeggen in https://github.com/bitcoin-sv/ts-sdk/pull/39
* controversial stuff by @sirdeggen in https://github.com/bitcoin-sv/ts-sdk/pull/40
* Avoid requiring sourceTransaction on inputs. by @tonesnotes in https://github.com/bitcoin-sv/ts-sdk/pull/41
* [fix] Enforce signature length in compact sigs by @sirdeggen in https://github.com/bitcoin-sv/ts-sdk/pull/44
* Concept-level documentation by @ty-everett in https://github.com/bitcoin-sv/ts-sdk/pull/45
* refactor: add more static factory methods to HD class and use them in examples by @dorzepowski in https://github.com/bitcoin-sv/ts-sdk/pull/48
* refactor: replace returned type union with method overloading for transaction id. by @dorzepowski in https://github.com/bitcoin-sv/ts-sdk/pull/50
* [docs] HOW_TX.md review and edits. Note: A topic worth discussing is c… by @jonesjBSV in https://github.com/bitcoin-sv/ts-sdk/pull/53
* [chore] remove redundant line by @sirdeggen in https://github.com/bitcoin-sv/ts-sdk/pull/56
* I suspect it should be this - see ts-paymail for more suggestions by @sirdeggen in https://github.com/bitcoin-sv/ts-sdk/pull/60
* [fix] adding startsWith OP_ seems to fix the ASM parsing bug by @sirdeggen in https://github.com/bitcoin-sv/ts-sdk/pull/58
* Add Transaction.parseScriptOffsets by @tonesnotes in https://github.com/bitcoin-sv/ts-sdk/pull/59
* [fix] Compact SIgnatures Pubkey Recovery function precision. by @sirdeggen in https://github.com/bitcoin-sv/ts-sdk/pull/63
* feat(#65): configure ARC with custom http client by @dorzepowski in https://github.com/bitcoin-sv/ts-sdk/pull/66
* feat: default broadcaster and chain tracker by @dorzepowski in https://github.com/bitcoin-sv/ts-sdk/pull/67
* Fixed fee model by @tiagolr in https://github.com/bitcoin-sv/ts-sdk/pull/70
* toAddress() string prefix support by @tiagolr in https://github.com/bitcoin-sv/ts-sdk/pull/72
* Addional input field sourceSatoshis to be used in fee calculation by @tiagolr in https://github.com/bitcoin-sv/ts-sdk/pull/71
* Tone key length by @tonesnotes in https://github.com/bitcoin-sv/ts-sdk/pull/79
* Improve JSON content type detection by @oskarszoon in https://github.com/bitcoin-sv/ts-sdk/pull/80
* example-utxos-tx.md by @tiagolr in https://github.com/bitcoin-sv/ts-sdk/pull/75
* Allow ARC config to set CallbackURL and other headers as required by @sirdeggen in https://github.com/bitcoin-sv/ts-sdk/pull/81
* Tone overlay1 by @tonesnotes in https://github.com/bitcoin-sv/ts-sdk/pull/82

### New Contributors
* @tonesnotes made their first contribution in https://github.com/bitcoin-sv/ts-sdk/pull/20
* @dorzepowski made their first contribution in https://github.com/bitcoin-sv/ts-sdk/pull/48
* @jonesjBSV made their first contribution in https://github.com/bitcoin-sv/ts-sdk/pull/53
* @tiagolr made their first contribution in https://github.com/bitcoin-sv/ts-sdk/pull/70
* @oskarszoon made their first contribution in https://github.com/bitcoin-sv/ts-sdk/pull/80

## [1.0.0] - 2024-02-10

### Added
- Initial release of the BSV Blockchain Libraries Project SDK.
- Sound Cryptographic Primitives for key management, signature computations, and encryption protocols.
- Script Level Constructs with network-compliant script interpreter.
- Comprehensive Transaction Construction and Signing API.
- Mechanisms for Transaction Broadcast Management.
- Tools for Merkle Proof Verification and representation.
- Structures and interfaces for full Serializable SPV Structures.
- Enhanced mechanisms for Secure Encryption and Signed Messages.

---

### Template for New Releases:

Replace `X.X.X` with the new version number and `YYYY-MM-DD` with the release date:

```
## [X.X.X] - YYYY-MM-DD

### Added
- 

### Changed
- 

### Deprecated
- 

### Removed
- 

### Fixed
- 

### Security
- 
```

Use this template as the starting point for each new version. Always update the "Unreleased" section with changes as they're implemented, and then move them under the new version header when that version is released.<|MERGE_RESOLUTION|>--- conflicted
+++ resolved
@@ -129,19 +129,19 @@
 
 ---
 
-<<<<<<< HEAD
-## [1.5.2] - 2025-05-28
+## [1.6.0] - 2025-05-29
 
 ### Fixed
 
 - Align eval mem limits with current miner policy while stopping memory attacks at 100MB
-=======
+- Use BigInt in BigNumber for faster proformance
+- Optimize script interpreter memory usage
+
 ## [1.5.3] - 2025-05-29
 
 ### Change
 
 - Make verifyValid in Beef class public. It was private.
->>>>>>> 7b333c07
 
 ---
 
