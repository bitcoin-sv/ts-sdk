--- conflicted
+++ resolved
@@ -7,15 +7,12 @@
 - [CHANGELOG for `@bsv/sdk`](#changelog-for-bsvsdk)
   - [Table of Contents](#table-of-contents)
   - [\[Unreleased\]](#unreleased)
-    - [Added](#added)      
+    - [Added](#added)
     - [Changed](#changed)
     - [Deprecated](#deprecated)
     - [Removed](#removed)
     - [Fixed](#fixed)
     - [Security](#security)
-<<<<<<< HEAD
-  - [\[1.2.16\]](#1216)
-=======
   - [\[1.2.14\]](#1214---2024-12-14)
     - [Added](#1214-added)
   - [\[1.2.13\]](#1213---2024-12-13)
@@ -27,14 +24,21 @@
     - [Fixed](#1211-fixed)
   - [\[1.2.10\]](#1210)
     - [Added](#added-1)
->>>>>>> f5e2e3e9
     - [Fixed](#fixed-1)
-  - [\[1.2.15\]](#1215)
-    - [Added](#added-1)
-    - [Fixed](#fixed-2)
+  - [\[1.2.15\] - 2024-12-16](#1215---2024-12-16)
+    - [\[1.2.15\] Added](#1215-added)
+  - [\[1.2.14\] - 2024-12-14](#1214---2024-12-14)
+    - [\[1.2.14\] Added](#1214-added)
+  - [\[1.2.13\] - 2024-12-13](#1213---2024-12-13)
+    - [\[1.2.13\] Added](#1213-added)
+    - [\[1.2.13\] Fixed](#1213-fixed)
+  - [\[1.2.12\] - 2024-12-12](#1212---2024-12-12)
+    - [\[1.2.12\] Fixed](#1212-fixed)
+  - [\[1.2.11\] - 2024-12-10](#1211---2024-12-10)
+    - [\[1.2.11\] Fixed](#1211-fixed)
   - [\[1.2.10\]](#1210)
     - [Added](#added-2)
-    - [Fixed](#fixed-3)
+    - [Fixed](#fixed-2)
     - [Security](#security-1)
   - [\[1.2.9\] - 2024-12-06](#129---2024-12-06)
     - [\[1.2.9\] Added](#129-added)
@@ -59,16 +63,16 @@
     - [\[1.2.0\] Added](#120-added)
   - [\[1.1.33\] - 2024-11-22](#1133---2024-11-22)
     - [Added](#added-3)
-    - [Fixed](#fixed-4)
+    - [Fixed](#fixed-3)
   - [\[1.1.32\] - 2024-11-22](#1132---2024-11-22)
     - [Added](#added-4)
-    - [Fixed](#fixed-5)
+    - [Fixed](#fixed-4)
     - [Removed](#removed-1)
   - [\[1.1.30\] - 2024-11-02](#1130---2024-11-02)
     - [Added](#added-5)
     - [Changed](#changed-1)
   - [\[1.1.29\] - 2024-10-23](#1129---2024-10-23)
-    - [Fixed](#fixed-6)
+    - [Fixed](#fixed-5)
   - [\[1.1.28\] - 2024-10-23](#1128---2024-10-23)
     - [Added](#added-6)
   - [\[1.1.26\] - 2024-10-22](#1126---2024-10-22)
@@ -76,7 +80,7 @@
   - [\[1.1.25\] - 2024-10-21](#1125---2024-10-21)
     - [Added](#added-8)
   - [\[1.1.24\] - 2024-10-04](#1124---2024-10-04)
-    - [Fixed](#fixed-7)
+    - [Fixed](#fixed-6)
   - [\[1.1.22\] - 2024-09-02](#1122---2024-09-02)
     - [Added](#added-9)
   - [\[1.1.21\] - 2024-09-02](#1121---2024-09-02)
@@ -87,22 +91,22 @@
   - [\[1.1.14\] - 2024-07-30](#1114---2024-07-30)
     - [Added](#added-12)
   - [\[1.1.13\] - 2024-07-19](#1113---2024-07-19)
+    - [Fixed](#fixed-7)
+  - [\[1.1.10\] - 2024-06-28](#1110---2024-06-28)
     - [Fixed](#fixed-8)
-  - [\[1.1.10\] - 2024-06-28](#1110---2024-06-28)
-    - [Fixed](#fixed-9)
   - [\[1.1.8\] - 2024-06-19](#118---2024-06-19)
     - [Added](#added-13)
   - [\[1.1.6\] - 2024-06-12](#116---2024-06-12)
     - [Added](#added-14)
   - [\[1.1.5\] - 2024-06-11](#115---2024-06-11)
-    - [Fixed](#fixed-10)
+    - [Fixed](#fixed-9)
   - [\[1.1.4\] - 2024-05-10](#114---2024-05-10)
     - [Added](#added-15)
     - [Changed](#changed-3)
   - [\[1.1.0\] - 2024-05-06](#110---2024-05-06)
     - [Added](#added-16)
     - [Removed](#removed-2)
-    - [Fixed](#fixed-11)
+    - [Fixed](#fixed-10)
     - [New Contributors](#new-contributors)
   - [\[1.0.0\] - 2024-02-10](#100---2024-02-10)
     - [Added](#added-17)
@@ -124,28 +128,19 @@
 
 ---
 
-<<<<<<< HEAD
 ## [1.2.16]
 
-### Fixed
-
+### Added
+
+Beef addComputedLeaves
+
+### Fixed
+
+Beef toBinaryAtomic now prunes transactions newer than target txid.
 Beef mergeBeefTx error if both isTxidOnly
 
 ---
 
-## [1.2.15]
-
-### Added
-
-Beef addComputedLeaves
-
-### Fixed
-
-Beef toBinaryAtomic now prunes transactions newer than target txid.
-
----
-
-=======
 ## [1.2.15] - 2024-12-16
 
 ### [1.2.15] Added
@@ -189,7 +184,6 @@
 
 - Added a fix to ensure PrivateKeys as hex are always 64 chars in length ensuring 256 bit keys.
 
->>>>>>> f5e2e3e9
 ## [1.2.10]
 
 ### Added
