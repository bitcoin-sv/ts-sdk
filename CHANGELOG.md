# CHANGELOG for `@bsv/sdk`

All notable changes to this project will be documented in this file. The format is based on [Keep a Changelog](https://keepachangelog.com/en/1.0.0/), and this project adheres to [Semantic Versioning](https://semver.org/spec/v2.0.0.html).

## Table of Contents

- [CHANGELOG for `@bsv/sdk`](#changelog-for-bsvsdk)
  - [Table of Contents](#table-of-contents)
  - [\[Unreleased\]](#unreleased)
    - [Added](#added)
    - [Changed](#changed)
    - [Deprecated](#deprecated)
    - [Removed](#removed)
    - [Fixed](#fixed)
    - [Security](#security)
  - [\[1.2.8\] - 2024-12-02](#128---2024-12-02)
    - [Fixed](#127-fixed)
  - [\[1.2.7\] - 2024-12-02](#127---2024-12-02)
    - [Added](#127-added)
    - [Fixed](#127-fixed)
  - [\[1.2.6\] - 2024-11-30](#126---2024-11-30)
    - [Added](#126-fixed)
  - [\[1.2.5\] - 2024-11-30](#125---2024-11-30)
    - [Added](#125-added)
  - [\[1.2.4\] - 2024-11-29](#124---2024-11-29)
    - [Added](#124-added)
  - [\[1.2.3\] - 2024-11-26](#123---2024-11-26)
    - [Added](#123-added)
  - [\[1.2.2\] - 2024-11-26](#122---2024-11-26)
    - [Added](#122-added)
  - [\[1.2.1\] - 2024-11-25](#121---2024-11-25)
    - [Added](#121-added)
  - [\[1.2.0\] - 2024-11-25](#120---2024-11-25)
    - [Added](#120-added)
  - [\[1.1.33\] - 2024-11-22](#1133---2024-11-22)
    - [Added](#added-1)
    - [Fixed](#fixed-1)
  - [\[1.1.32\] - 2024-11-22](#1132---2024-11-22)
    - [Added](#added-2)
    - [Fixed](#fixed-2)
    - [Removed](#removed-1)
  - [\[1.1.30\] - 2024-11-02](#1130---2024-11-02)
    - [Added](#added-3)
    - [Changed](#changed-1)
    - [Deprecated](#deprecated-1)
    - [Removed](#removed-2)
    - [Fixed](#fixed-3)
    - [Security](#security-1)
  - [\[1.1.29\] - 2024-10-23](#1129---2024-10-23)
    - [Fixed](#fixed-4)
  - [\[1.1.28\] - 2024-10-23](#1128---2024-10-23)
    - [Added](#added-4)
  - [\[1.1.26\] - 2024-10-22](#1126---2024-10-22)
    - [Added](#added-5)
  - [\[1.1.25\] - 2024-10-21](#1125---2024-10-21)
    - [Added](#added-6)
  - [\[1.1.24\] - 2024-10-04](#1124---2024-10-04)
    - [Fixed](#fixed-5)
  - [\[1.1.22\] - 2024-09-02](#1122---2024-09-02)
    - [Added](#added-7)
  - [\[1.1.21\] - 2024-09-02](#1121---2024-09-02)
    - [Added](#added-8)
    - [Changed](#changed-2)
  - [\[1.1.17\] - 2024-08-21](#1117---2024-08-21)
    - [Added](#added-9)
  - [\[1.1.14\] - 2024-07-30](#1114---2024-07-30)
    - [Added](#added-10)
  - [\[1.1.13\] - 2024-07-19](#1113---2024-07-19)
    - [Fixed](#fixed-6)
  - [\[1.1.10\] - 2024-06-28](#1110---2024-06-28)
    - [Fixed](#fixed-7)
  - [\[1.1.8\] - 2024-06-19](#118---2024-06-19)
    - [Added](#added-11)
  - [\[1.1.6\] - 2024-06-12](#116---2024-06-12)
    - [Added](#added-12)
  - [\[1.1.5\] - 2024-06-11](#115---2024-06-11)
    - [Fixed](#fixed-8)
  - [\[1.1.4\] - 2024-05-10](#114---2024-05-10)
    - [Added](#added-13)
    - [Changed](#changed-3)
  - [\[1.1.0\] - 2024-05-06](#110---2024-05-06)
    - [Added](#added-14)
    - [Removed](#removed-3)
    - [Fixed](#fixed-9)
    - [New Contributors](#new-contributors)
  - [\[1.0.0\] - 2024-02-10](#100---2024-02-10)
    - [Added](#added-15)
    - [Template for New Releases:](#template-for-new-releases)

## [Unreleased]

### Added

### Changed

### Deprecated

### Removed

### Fixed

### Security

---

<<<<<<< HEAD

## [1.2.9] - 2024-12-10

### [1.2.9] Fixed

- Added fix to ensure PrivateKeys as hex are always 64 chars in length ensuring 256 bit keys.
=======
## [1.2.9] - 2024-12-06

### [1.2.9] Added

- Added support for returning coinsRemoved in an overlay Submitted Transaction Execution AcKnowledgment (STEAK) message.
>>>>>>> c77c7165

---

## [1.2.8] - 2024-12-02

### [1.2.8] Fixed

- Stop people inadvertently creating corrupted public keys.

---

## [1.2.7] - 2024-12-02

### [1.2.7] Added

- Define the security level of protocolIDs as a type so that we can attach a JSDoc explaining what each value means.

### [1.2.7] Fixed

- Use a default value in the async fee() function when no args are used rather than requiring a value and then setting if undefined.

---

## [1.2.6] - 2024-11-30

### [1.2.6] Fixed
- revealSpecificKeyLinkage requires a counterparty. 
- ProtoWallet now correctly implements the wallet interface.

---
## [1.2.5] - 2024-11-30

### [1.2.5] Added
- Testnet capabilities & config override for node to function without error to defaultBroadcaster
- broadcastMany function to ARCBroadcaster

---

## [1.2.4] - 2024-11-29

### [1.2.4] Added
- A "random" distributioun mode for change allocation which approximates Benford's Law in attempt to distribute the remainder of: (inputSats - knownOutputSats - txFee) across the outputs marked "change: true".

---

## [1.2.3] - 2024-11-26

### [1.2.3] Added
- Added support for Overlay broadcast and lookup timeouts.
---

## [1.2.2] - 2024-11-26

### [1.2.2] Added
- Updated the default ShipBroadcast config, tests, and docs.

---

## [1.2.1] - 2024-11-25

### [1.2.1] Added
- [NPM package provenance](https://github.blog/security/supply-chain-security/introducing-npm-package-provenance/) support

---

## [1.2.0] - 2024-11-25

### [1.2.0] Added
- Implement BRC-100 wallet interface
- Add PushDrop token template
- SHIP and SLAP overlay tooling including broadcaster and lookup

---

## [1.1.33] - 2024-11-22

### Added

Beef.toBinaryAtomic(txid: string) to serialize Beef with AtomicBEEF header.

### Fixed

Transaction.fromAtomicBEEF

1. Test for all required dependencies was ignoring BUMP hashes.
2. Test for unused transactions required additional fix.

---

## [1.1.32] - 2024-11-22

### Added

1. allowPartial optional argument to Transaction toBEEF and toAtomicBEEF to avoid errors on missing sourceTransactions.
2. findBump, findTransactionForSigning, findAtomicTransaction to Beef class.
3. mergeBeefFromParty to BeefParty
4. isValid to BeefTx, used by new sortTx.
5. Add serialized AtomicBEEF deserialization to Beef class.
6. Add atomicTxid property to Beef class.

### Fixed

1. sortTxs of Beef class fixed to handle incompletely valid data, order now matches spec for isValid true BEEF.

### Removed

1. degree property from BeefTx class, was used only by original sortTxs algorithm.

---

## [1.1.30] - 2024-11-02
### Added
- Feature - Schorr class which allows ZKP creation and verification. BRC-94 and BRC-100 related.

### Changed
- electrumEncrypt correctly allows fromPrivateKey to be omitted

## [1.1.29] - 2024-10-23
### Fixed
- ECIES ElectrumDecrypt counterparty decryption bug

## [1.1.28] - 2024-10-23
### Added
- UMD support added for use in non-standard environments.

## [1.1.26] - 2024-10-22
### Added
- Atomic BEEF serializer and deserializer for `Transaction` class
- Ability to select a TXID from a BEEF when construction a `Transaction.fromBEEF()`

## [1.1.25] - 2024-10-21
### Added
- `Beef`, `BeefTx`, and `BeefParty` classes

## [1.1.24] - 2024-10-04
### Fixed
- Addressed #125
- Optimized SPV verification

## [1.1.22] - 2024-09-02
### Added
- Base64 mode support for BSM

## [1.1.21] - 2024-09-02
### Added
- Broadcaster types have been updated to better align with Arc
- Added some convenience functions for toDER and fromDER on the point and pubkey classes where missing.
### Changed
- In the PublicKey class pubkey.toDER() to defaults to return a number[] rather than string. If a string is desired .toString() or .toDER('hex') have equivalent functionality.

## [1.1.17] - 2024-08-21
### Added
Transaction static fromReader method is now public.

## [1.1.14] - 2024-07-30
### Added
Ability to split a private key into shares using Shamir's Secret Sharing Scheme. Use like this:
```javascript
const key = PrivateKey.fromRandom()
const recovery = key.split(2, 5)
const sameKey = PrivateKey.fromShares(recovery.shares, recovery.threshold)
```

## [1.1.13] - 2024-07-19
### Fixed
Transaction SPV verification now correctly returns true for "scripts only" verification when a merkle proof is found.

## [1.1.10] - 2024-06-28
### Fixed
ARC Broadcaster correctly parses status -> code, details -> description. Adds optional txid and more to error response if provided.

## [1.1.8] - 2024-06-19
### Added
TOTP class which allows the generation of time based pass codes. Use varies but originally included for validating shared secrets between remote counterparties over a secure channel.

## [1.1.6] - 2024-06-12
### Added
- Allow Fees in historic transaction to be validated against a FeeModel.

## [1.1.5] - 2024-06-11
### Fixed
- Unnecessary `Buffer.from` in pbkdf2 function has been removed.

## [1.1.4] - 2024-05-10
### Added
- MerklePath trim function which removes data if it can be calculated. Backported from go-sdk by tonesnotes. Only affects compound Merkle paths which are not yet widely used.

### Changed
- The corresponding error messages associated with invalid MerklePaths which no longer check empty levels if they are above level 0.

## [1.1.0] - 2024-05-06

### Added
- Ability to create TransactionInputs from a utxo, creating a partial sourceTransaction. 
Use is like so:
```javascript
const input = fromUtxo({
    txid: '434555433eaca96dff6e71a4d02febd0dd3832e5ca4e5734623ca914522e17d5',
    vout: 0,
    script: '76a914d01b0b702ee90e00944342f97c772a8be83e42a288ac',
    satoshis: 1234
}, new P2PKH().unlock(key))

tx.addInput(input)
```
- Ability to create a transaction from Extended Format bytes or hex. The result being a partial sourceTransaction in each input.
```javascript
const tx = Transaction.fromHexEF('020000000000000000ef01b2faffe1e1d3c88f4092f34646c060ea2b6a93acc3010484c747ed4c051c2555080000006a4730440220392bcec91f190ce38db9bf53d03886ab63d9bd24fcf7174e8a8df21d23382ba7022038f20c1f3f6583951d01af0be30612a6c0b46d949b4aae60f42644ce513f3e55412103ea0ff49ec6fbb9cbc942d9c1fce9c04e12a91c1209b239466e0a29147da55db1ffffffff01f45500000000001976a914de337957f543c8d1fad2cfff0b57bb5b4264d91788ac0390010000000000001976a9144d255baa50a14bef4cce1eb8012a02768e8ffaa888acd3600000000000001976a91447e22d8011bb446cc3f606179e333f64a9b6206b88ac04915500000000001976a914d24cb016397008a85c88b1278a36434fdd4e801f88ac00000000')
```

### Removed
- Use of sourceSatoshis as a parameter of TransactionInput type.

### Fixed
* Increase default maxNumSize to MAX_SAFE_INJTEGER to resolve OP_BIN2NUM execution failures. by @tonesnotes in https://github.com/bitcoin-sv/ts-sdk/pull/20
* Docs examples by @ty-everett in https://github.com/bitcoin-sv/ts-sdk/pull/21
* Allow BigNumber constructor to accept a BigNumber. by @tonesnotes in https://github.com/bitcoin-sv/ts-sdk/pull/22
* Hash enc digest hex by @tonesnotes in https://github.com/bitcoin-sv/ts-sdk/pull/27
* [feature] helper function to allow Address => Locking Script by @sirdeggen in https://github.com/bitcoin-sv/ts-sdk/pull/24
* [chore] npm run doc by @sirdeggen in https://github.com/bitcoin-sv/ts-sdk/pull/26
* CRITICAL FIX for BigNumber fromSm by @tonesnotes in https://github.com/bitcoin-sv/ts-sdk/pull/30
* [feature]: Block Header Service api by @sirdeggen in https://github.com/bitcoin-sv/ts-sdk/pull/23
* Tone bug 31 by @tonesnotes in https://github.com/bitcoin-sv/ts-sdk/pull/33
* Low Level Docs by @ty-everett in https://github.com/bitcoin-sv/ts-sdk/pull/32
* push(...x) fails for large array x values by @tonesnotes in https://github.com/bitcoin-sv/ts-sdk/pull/36
* [fix] length must be that of the data, not the original argument. by @sirdeggen in https://github.com/bitcoin-sv/ts-sdk/pull/37
* [chore] ts-standard and linter stuff by @sirdeggen in https://github.com/bitcoin-sv/ts-sdk/pull/38
* [feature] compact sigs by @sirdeggen in https://github.com/bitcoin-sv/ts-sdk/pull/39
* controversial stuff by @sirdeggen in https://github.com/bitcoin-sv/ts-sdk/pull/40
* Avoid requiring sourceTransaction on inputs. by @tonesnotes in https://github.com/bitcoin-sv/ts-sdk/pull/41
* [fix] Enforce signature length in compact sigs by @sirdeggen in https://github.com/bitcoin-sv/ts-sdk/pull/44
* Concept-level documentation by @ty-everett in https://github.com/bitcoin-sv/ts-sdk/pull/45
* refactor: add more static factory methods to HD class and use them in examples by @dorzepowski in https://github.com/bitcoin-sv/ts-sdk/pull/48
* refactor: replace returned type union with method overloading for transaction id. by @dorzepowski in https://github.com/bitcoin-sv/ts-sdk/pull/50
* [docs] HOW_TX.md review and edits. Note: A topic worth discussing is c… by @jonesjBSV in https://github.com/bitcoin-sv/ts-sdk/pull/53
* [chore] remove redundant line by @sirdeggen in https://github.com/bitcoin-sv/ts-sdk/pull/56
* I suspect it should be this - see ts-paymail for more suggestions by @sirdeggen in https://github.com/bitcoin-sv/ts-sdk/pull/60
* [fix] adding startsWith OP_ seems to fix the ASM parsing bug by @sirdeggen in https://github.com/bitcoin-sv/ts-sdk/pull/58
* Add Transaction.parseScriptOffsets by @tonesnotes in https://github.com/bitcoin-sv/ts-sdk/pull/59
* [fix] Compact SIgnatures Pubkey Recovery function precision. by @sirdeggen in https://github.com/bitcoin-sv/ts-sdk/pull/63
* feat(#65): configure ARC with custom http client by @dorzepowski in https://github.com/bitcoin-sv/ts-sdk/pull/66
* feat: default broadcaster and chain tracker by @dorzepowski in https://github.com/bitcoin-sv/ts-sdk/pull/67
* Fixed fee model by @tiagolr in https://github.com/bitcoin-sv/ts-sdk/pull/70
* toAddress() string prefix support by @tiagolr in https://github.com/bitcoin-sv/ts-sdk/pull/72
* Addional input field sourceSatoshis to be used in fee calculation by @tiagolr in https://github.com/bitcoin-sv/ts-sdk/pull/71
* Tone key length by @tonesnotes in https://github.com/bitcoin-sv/ts-sdk/pull/79
* Improve JSON content type detection by @oskarszoon in https://github.com/bitcoin-sv/ts-sdk/pull/80
* example-utxos-tx.md by @tiagolr in https://github.com/bitcoin-sv/ts-sdk/pull/75
* Allow ARC config to set CallbackURL and other headers as required by @sirdeggen in https://github.com/bitcoin-sv/ts-sdk/pull/81
* Tone overlay1 by @tonesnotes in https://github.com/bitcoin-sv/ts-sdk/pull/82

### New Contributors
* @tonesnotes made their first contribution in https://github.com/bitcoin-sv/ts-sdk/pull/20
* @dorzepowski made their first contribution in https://github.com/bitcoin-sv/ts-sdk/pull/48
* @jonesjBSV made their first contribution in https://github.com/bitcoin-sv/ts-sdk/pull/53
* @tiagolr made their first contribution in https://github.com/bitcoin-sv/ts-sdk/pull/70
* @oskarszoon made their first contribution in https://github.com/bitcoin-sv/ts-sdk/pull/80

## [1.0.0] - 2024-02-10

### Added
- Initial release of the BSV Blockchain Libraries Project SDK.
- Sound Cryptographic Primitives for key management, signature computations, and encryption protocols.
- Script Level Constructs with network-compliant script interpreter.
- Comprehensive Transaction Construction and Signing API.
- Mechanisms for Transaction Broadcast Management.
- Tools for Merkle Proof Verification and representation.
- Structures and interfaces for full Serializable SPV Structures.
- Enhanced mechanisms for Secure Encryption and Signed Messages.

---

### Template for New Releases:

Replace `X.X.X` with the new version number and `YYYY-MM-DD` with the release date:

```
## [X.X.X] - YYYY-MM-DD

### Added
- 

### Changed
- 

### Deprecated
- 

### Removed
- 

### Fixed
- 

### Security
- 
```

Use this template as the starting point for each new version. Always update the "Unreleased" section with changes as they're implemented, and then move them under the new version header when that version is released.<|MERGE_RESOLUTION|>--- conflicted
+++ resolved
@@ -103,20 +103,11 @@
 
 ---
 
-<<<<<<< HEAD
-
-## [1.2.9] - 2024-12-10
-
-### [1.2.9] Fixed
-
-- Added fix to ensure PrivateKeys as hex are always 64 chars in length ensuring 256 bit keys.
-=======
 ## [1.2.9] - 2024-12-06
 
 ### [1.2.9] Added
 
 - Added support for returning coinsRemoved in an overlay Submitted Transaction Execution AcKnowledgment (STEAK) message.
->>>>>>> c77c7165
 
 ---
 
